<?xml version="1.0" encoding="UTF-8"?>
<!--
 Licensed to the Apache Software Foundation (ASF) under one or more
 contributor license agreements.  See the NOTICE file distributed with
 this work for additional information regarding copyright ownership.
 The ASF licenses this file to You under the Apache License, Version 2.0
 (the "License"); you may not use this file except in compliance with
 the License.  You may obtain a copy of the License at

      http://www.apache.org/licenses/LICENSE-2.0

 Unless required by applicable law or agreed to in writing, software
 distributed under the License is distributed on an "AS IS" BASIS,
 WITHOUT WARRANTIES OR CONDITIONS OF ANY KIND, either express or implied.
 See the License for the specific language governing permissions and
 limitations under the License.
-->
<project
  xmlns="http://maven.apache.org/POM/4.0.0"
  xmlns:xsi="http://www.w3.org/2001/XMLSchema-instance"
  xsi:schemaLocation="http://maven.apache.org/POM/4.0.0 http://maven.apache.org/maven-v4_0_0.xsd">
  <parent>
    <groupId>org.apache.commons</groupId>
    <artifactId>commons-parent</artifactId>
    <version>48</version>
  </parent>
  <modelVersion>4.0.0</modelVersion>
  <artifactId>commons-lang3</artifactId>
  <version>3.10-SNAPSHOT</version>
  <name>Apache Commons Lang</name>

  <inceptionYear>2001</inceptionYear>
  <description>
  Apache Commons Lang, a package of Java utility classes for the
  classes that are in java.lang's hierarchy, or are considered to be so
  standard as to justify existence in java.lang.
  </description>

  <url>http://commons.apache.org/proper/commons-lang/</url>

  <issueManagement>
    <system>jira</system>
    <url>http://issues.apache.org/jira/browse/LANG</url>
  </issueManagement>

  <scm>
    <connection>scm:git:http://git-wip-us.apache.org/repos/asf/commons-lang.git</connection>
    <developerConnection>scm:git:https://git-wip-us.apache.org/repos/asf/commons-lang.git</developerConnection>
    <url>https://git-wip-us.apache.org/repos/asf?p=commons-lang.git</url>
    <tag>commons-lang-3.9</tag>
  </scm>

  <developers>
    <developer>
      <name>Daniel Rall</name>
      <id>dlr</id>
      <email>dlr@finemaltcoding.com</email>
      <organization>CollabNet, Inc.</organization>
      <roles>
        <role>Java Developer</role>
      </roles>
    </developer>
    <developer>
      <name>Stephen Colebourne</name>
      <id>scolebourne</id>
      <email>scolebourne@joda.org</email>
      <organization>SITA ATS Ltd</organization>
      <timezone>0</timezone>
      <roles>
        <role>Java Developer</role>
      </roles>
    </developer>
    <developer>
      <name>Henri Yandell</name>
      <id>bayard</id>
      <email>bayard@apache.org</email>
      <organization />
      <roles>
        <role>Java Developer</role>
      </roles>
    </developer>
    <developer>
      <name>Steven Caswell</name>
      <id>scaswell</id>
      <email>stevencaswell@apache.org</email>
      <organization />
      <roles>
        <role>Java Developer</role>
      </roles>
      <timezone>-5</timezone>
    </developer>
    <developer>
      <name>Robert Burrell Donkin</name>
      <id>rdonkin</id>
      <email>rdonkin@apache.org</email>
      <organization />
      <roles>
        <role>Java Developer</role>
      </roles>
    </developer>
    <developer>
      <name>Gary D. Gregory</name>
      <id>ggregory</id>
      <email>ggregory@apache.org</email>
      <timezone>-5</timezone>
      <roles>
        <role>Java Developer</role>
      </roles>
    </developer>
    <developer>
      <name>Fredrik Westermarck</name>
      <id>fredrik</id>
      <email />
      <organization />
      <roles>
        <role>Java Developer</role>
      </roles>
    </developer>
    <developer>
      <name>James Carman</name>
      <id>jcarman</id>
      <email>jcarman@apache.org</email>
      <organization>Carman Consulting, Inc.</organization>
      <roles>
        <role>Java Developer</role>
      </roles>
    </developer>
    <developer>
      <name>Niall Pemberton</name>
      <id>niallp</id>
      <roles>
        <role>Java Developer</role>
      </roles>
    </developer>
    <developer>
      <name>Matt Benson</name>
      <id>mbenson</id>
      <roles>
        <role>Java Developer</role>
      </roles>
    </developer>
    <developer>
      <name>Joerg Schaible</name>
      <id>joehni</id>
      <email>joerg.schaible@gmx.de</email>
      <roles>
        <role>Java Developer</role>
      </roles>
      <timezone>+1</timezone>
    </developer>
    <developer>
      <name>Oliver Heger</name>
      <id>oheger</id>
      <email>oheger@apache.org</email>
      <timezone>+1</timezone>
      <roles>
        <role>Java Developer</role>
      </roles>
    </developer>
    <developer>
      <name>Paul Benedict</name>
      <id>pbenedict</id>
      <email>pbenedict@apache.org</email>
      <roles>
        <role>Java Developer</role>
      </roles>
    </developer>
    <developer>
      <name>Benedikt Ritter</name>
      <id>britter</id>
      <email>britter@apache.org</email>
      <roles>
        <role>Java Developer</role>
      </roles>
    </developer>
    <developer>
      <name>Duncan Jones</name>
      <id>djones</id>
      <email>djones@apache.org</email>
      <timezone>0</timezone>
      <roles>
        <role>Java Developer</role>
      </roles>
    </developer>
    <developer>
      <name>Loic Guibert</name>
      <id>lguibert</id>
      <email>lguibert@apache.org</email>
      <timezone>+4</timezone>
      <roles>
        <role>Java Developer</role>
      </roles>
    </developer>
    <developer>
      <name>Rob Tompkins</name>
      <id>chtompki</id>
      <email>chtompki@apache.org</email>
      <timezone>-5</timezone>
      <roles>
        <role>Java Developer</role>
      </roles>
    </developer>
  </developers>
  <contributors>
    <contributor>
      <name>C. Scott Ananian</name>
    </contributor>
    <contributor>
      <name>Chris Audley</name>
    </contributor>
    <contributor>
      <name>Stephane Bailliez</name>
    </contributor>
    <contributor>
      <name>Michael Becke</name>
    </contributor>
    <contributor>
      <name>Benjamin Bentmann</name>
    </contributor>
    <contributor>
      <name>Ola Berg</name>
    </contributor>
    <contributor>
      <name>Nathan Beyer</name>
    </contributor>
    <contributor>
      <name>Stefan Bodewig</name>
    </contributor>
    <contributor>
      <name>Janek Bogucki</name>
    </contributor>
    <contributor>
      <name>Mike Bowler</name>
    </contributor>
    <contributor>
      <name>Sean Brown</name>
    </contributor>
    <contributor>
      <name>Alexander Day Chaffee</name>
    </contributor>
    <contributor>
      <name>Al Chou</name>
    </contributor>
    <contributor>
      <name>Greg Coladonato</name>
    </contributor>
    <contributor>
      <name>Maarten Coene</name>
    </contributor>
    <contributor>
      <name>Justin Couch</name>
    </contributor>
    <contributor>
      <name>Michael Davey</name>
    </contributor>
    <contributor>
      <name>Norm Deane</name>
    </contributor>
    <contributor>
      <name>Morgan Delagrange</name>
    </contributor>
    <contributor>
      <name>Ringo De Smet</name>
    </contributor>
    <contributor>
      <name>Russel Dittmar</name>
    </contributor>
    <contributor>
      <name>Steve Downey</name>
    </contributor>
    <contributor>
      <name>Matthias Eichel</name>
    </contributor>
    <contributor>
      <name>Christopher Elkins</name>
    </contributor>
    <contributor>
      <name>Chris Feldhacker</name>
    </contributor>
    <contributor>
      <name>Roland Foerther</name>
    </contributor>
    <contributor>
      <name>Pete Gieser</name>
    </contributor>
    <contributor>
      <name>Jason Gritman</name>
    </contributor>
    <contributor>
      <name>Matthew Hawthorne</name>
    </contributor>
    <contributor>
      <name>Michael Heuer</name>
    </contributor>
    <contributor>
      <name>Chas Honton</name>
    </contributor>
    <contributor>
      <name>Chris Hyzer</name>
    </contributor>
    <contributor>
      <name>Paul Jack</name>
    </contributor>
    <contributor>
      <name>Marc Johnson</name>
    </contributor>
    <contributor>
      <name>Shaun Kalley</name>
    </contributor>
    <contributor>
      <name>Tetsuya Kaneuchi</name>
    </contributor>
    <contributor>
      <name>Nissim Karpenstein</name>
    </contributor>
    <contributor>
      <name>Ed Korthof</name>
    </contributor>
    <contributor>
      <name>Holger Krauth</name>
    </contributor>
    <contributor>
      <name>Rafal Krupinski</name>
    </contributor>
    <contributor>
      <name>Rafal Krzewski</name>
    </contributor>
    <contributor>
      <name>David Leppik</name>
    </contributor>
    <contributor>
      <name>Eli Lindsey</name>
    </contributor>
    <contributor>
      <name>Sven Ludwig</name>
    </contributor>
    <contributor>
      <name>Craig R. McClanahan</name>
    </contributor>
    <contributor>
      <name>Rand McNeely</name>
    </contributor>
    <contributor>
      <name>Hendrik Maryns</name>
    </contributor>
    <contributor>
      <name>Dave Meikle</name>
    </contributor>
    <contributor>
      <name>Nikolay Metchev</name>
    </contributor>
    <contributor>
      <name>Kasper Nielsen</name>
    </contributor>
    <contributor>
      <name>Tim O'Brien</name>
    </contributor>
    <contributor>
      <name>Brian S O'Neill</name>
    </contributor>
    <contributor>
      <name>Andrew C. Oliver</name>
    </contributor>
    <contributor>
      <name>Alban Peignier</name>
    </contributor>
    <contributor>
      <name>Moritz Petersen</name>
    </contributor>
    <contributor>
      <name>Dmitri Plotnikov</name>
    </contributor>
    <contributor>
      <name>Neeme Praks</name>
    </contributor>
    <contributor>
      <name>Eric Pugh</name>
    </contributor>
    <contributor>
      <name>Stephen Putman</name>
    </contributor>
    <contributor>
      <name>Travis Reeder</name>
    </contributor>
    <contributor>
      <name>Antony Riley</name>
    </contributor>
    <contributor>
      <name>Valentin Rocher</name>
    </contributor>
    <contributor>
      <name>Scott Sanders</name>
    </contributor>
    <contributor>
      <name>James Sawle</name>
    </contributor>
    <contributor>
      <name>Ralph Schaer</name>
    </contributor>
    <contributor>
      <name>Henning P. Schmiedehausen</name>
    </contributor>
    <contributor>
      <name>Sean Schofield</name>
    </contributor>
    <contributor>
      <name>Robert Scholte</name>
    </contributor>
    <contributor>
      <name>Reuben Sivan</name>
    </contributor>
    <contributor>
      <name>Ville Skytta</name>
    </contributor>
    <contributor>
      <name>David M. Sledge</name>
    </contributor>
    <contributor>
      <name>Michael A. Smith</name>
    </contributor>
    <contributor>
      <name>Jan Sorensen</name>
    </contributor>
    <contributor>
      <name>Glen Stampoultzis</name>
    </contributor>
    <contributor>
      <name>Scott Stanchfield</name>
    </contributor>
    <contributor>
      <name>Jon S. Stevens</name>
    </contributor>
    <contributor>
      <name>Sean C. Sullivan</name>
    </contributor>
    <contributor>
      <name>Ashwin Suresh</name>
    </contributor>
    <contributor>
      <name>Helge Tesgaard</name>
    </contributor>
    <contributor>
      <name>Arun Mammen Thomas</name>
    </contributor>
    <contributor>
      <name>Masato Tezuka</name>
    </contributor>
    <contributor>
      <name>Daniel Trebbien</name>
    </contributor>
    <contributor>
      <name>Jeff Varszegi</name>
    </contributor>
    <contributor>
      <name>Chris Webb</name>
    </contributor>
    <contributor>
      <name>Mario Winterer</name>
    </contributor>
    <contributor>
      <name>Stepan Koltsov</name>
    </contributor>
    <contributor>
      <name>Holger Hoffstatte</name>
    </contributor>
    <contributor>
      <name>Derek C. Ashmore</name>
    </contributor>
    <contributor>
      <name>Sebastien Riou</name>
    </contributor>
    <contributor>
      <name>Allon Mureinik</name>
    </contributor>
    <contributor>
      <name>Adam Hooper</name>
    </contributor>
    <contributor>
      <name>Chris Karcher</name>
    </contributor>
    <contributor>
      <name>Michael Osipov</name>
    </contributor>
    <contributor>
      <name>Thiago Andrade</name>
    </contributor>
    <contributor>
      <name>Jonathan Baker</name>
    </contributor>
    <contributor>
      <name>Mikhail Mazursky</name>
    </contributor>
    <contributor>
      <name>Fabian Lange</name>
    </contributor>
    <contributor>
      <name>Michał Kordas</name>
    </contributor>
    <contributor>
      <name>Felipe Adorno</name>
    </contributor>
    <contributor>
      <name>Adrian Ber</name>
    </contributor>
    <contributor>
      <name>Mark Dacek</name>
    </contributor>
  </contributors>

  <!-- Lang should depend on very little -->
  <dependencies>
    <!-- testing -->
    <dependency>
      <groupId>org.junit.jupiter</groupId>
      <artifactId>junit-jupiter</artifactId>
      <version>5.4.2</version>
      <scope>test</scope>
    </dependency>
    <dependency>
      <groupId>org.junit-pioneer</groupId>
      <artifactId>junit-pioneer</artifactId>
      <version>0.3.0</version>
      <scope>test</scope>
    </dependency>
    <dependency>
      <groupId>org.hamcrest</groupId>
      <artifactId>hamcrest</artifactId>
      <version>2.1</version>
      <scope>test</scope>
    </dependency>

    <dependency>
      <groupId>org.easymock</groupId>
      <artifactId>easymock</artifactId>
      <version>4.0.2</version>
      <scope>test</scope>
    </dependency>

    <dependency>
      <groupId>org.openjdk.jmh</groupId>
      <artifactId>jmh-core</artifactId>
      <version>${jmh.version}</version>
      <scope>test</scope>
    </dependency>

    <dependency>
      <groupId>org.openjdk.jmh</groupId>
      <artifactId>jmh-generator-annprocess</artifactId>
      <version>${jmh.version}</version>
      <scope>test</scope>
    </dependency>

    <dependency>
      <groupId>org.checkerframework</groupId>
      <artifactId>checker-qual</artifactId>
      <version>2.9.0</version>
    </dependency>
    <dependency>
      <groupId>org.checkerframework</groupId>
      <artifactId>jdk8</artifactId>
      <version>2.9.0</version>
    </dependency>

  </dependencies>

  <distributionManagement>
    <site>
      <id>apache.website</id>
      <name>Apache Commons Site</name>
      <url>scm:svn:https://svn.apache.org/repos/infra/websites/production/commons/content/proper/commons-lang/</url>
    </site>
  </distributionManagement>

  <properties>
    <argLine>-Xmx512m</argLine>
    <project.build.sourceEncoding>ISO-8859-1</project.build.sourceEncoding>
    <project.reporting.outputEncoding>UTF-8</project.reporting.outputEncoding>
    <maven.compiler.source>1.8</maven.compiler.source>
    <maven.compiler.target>1.8</maven.compiler.target>
    <annotatedJdk>${org.checkerframework:jdk8:jar}</annotatedJdk>
    <!--
       This is also  used to generate download_xxx file name.
       To override this when generating the download page:

       mvn commons:download-page -Dcommons.componentid=lang

       The above seems to change the download page name but not any other
       properties that depend on the componentid.

       N.B. The componentid is also used by the parent pom as part of the OSGI symbolic name.
    -->
    <commons.componentid>lang</commons.componentid>
    <commons.packageId>lang3</commons.packageId>
    <commons.module.name>org.apache.commons.lang3</commons.module.name>
    <!-- Current 3.x release series -->
    <commons.release.version>3.9</commons.release.version>
    <commons.release.desc>(Java 8+)</commons.release.desc>
    <!-- Previous 2.x release series -->
    <commons.release.2.version>2.6</commons.release.2.version>
    <commons.release.2.desc>(Requires Java 1.2 or later)</commons.release.2.desc>
    <!-- Override generated name -->
    <commons.release.2.name>commons-lang-${commons.release.2.version}</commons.release.2.name>
    <commons.jira.id>LANG</commons.jira.id>
    <commons.jira.pid>12310481</commons.jira.pid>

    <commons.site.path>lang</commons.site.path>
    <commons.scmPubUrl>https://svn.apache.org/repos/infra/websites/production/commons/content/proper/commons-lang</commons.scmPubUrl>
    <commons.scmPubCheckoutDirectory>site-content</commons.scmPubCheckoutDirectory>
    <commons.encoding>utf-8</commons.encoding>

    <checkstyle.plugin.version>3.0.0</checkstyle.plugin.version>
    <checkstyle.version>8.20</checkstyle.version>

    <spotbugs.plugin.version>3.1.11</spotbugs.plugin.version>
    <japicmp.skip>false</japicmp.skip>

    <!-- JMH Benchmark related properties, version, target compiler and name of the benchmarking uber jar. -->
    <jmh.version>1.21</jmh.version>
    <uberjar.name>benchmarks</uberjar.name>

    <commons.jacoco.version>0.8.3</commons.jacoco.version>
    <commons.surefire.version>3.0.0-M3</commons.surefire.version>
    <commons.javadoc.version>3.1.0</commons.javadoc.version>

    <!-- generate report even if there are binary incompatible changes -->
    <commons.japicmp.breakBuildOnBinaryIncompatibleModifications>false</commons.japicmp.breakBuildOnBinaryIncompatibleModifications>
    <commons.japicmp.version>0.13.1</commons.japicmp.version>

    <!-- Commons Release Plugin -->
    <commons.bc.version>3.8.1</commons.bc.version>
    <commons.rc.version>RC2</commons.rc.version>
    <commons.release.isDistModule>true</commons.release.isDistModule>
    <commons.distSvnStagingUrl>scm:svn:https://dist.apache.org/repos/dist/dev/commons/lang</commons.distSvnStagingUrl>
    <commons.releaseManagerName>Rob Tompkins</commons.releaseManagerName>
    <commons.releaseManagerKey>B6E73D84EA4FCC47166087253FAAD2CD5ECBB314</commons.releaseManagerKey>
  </properties>


  <build>
   <defaultGoal>clean verify apache-rat:check clirr:check checkstyle:check spotbugs:check javadoc:javadoc</defaultGoal>
   <pluginManagement>
      <plugins>
        <plugin>
          <groupId>org.apache.rat</groupId>
          <artifactId>apache-rat-plugin</artifactId>
          <configuration>
            <excludes>
              <exclude>/Stubs/*</exclude>
              <exclude>site-content/**</exclude>
              <exclude>src/site/resources/.htaccess</exclude>
              <exclude>src/site/resources/download_lang.cgi</exclude>
              <exclude>src/site/resources/release-notes/RELEASE-NOTES-*.txt</exclude>
              <exclude>src/test/resources/lang-708-input.txt</exclude>
            </excludes>
          </configuration>
        </plugin>
        <!-- override skip property of parent pom -->
        <plugin>
          <groupId>com.github.siom79.japicmp</groupId>
          <artifactId>japicmp-maven-plugin</artifactId>
          <configuration>
            <skip>false</skip>
          </configuration>
        </plugin>
      </plugins>
    </pluginManagement>
    <plugins>
      <plugin>
        <artifactId>maven-javadoc-plugin</artifactId>
        <configuration>
          <source>${maven.compiler.source}</source>
          <quiet>true</quiet>
          <encoding>utf-8</encoding>
          <docEncoding>utf-8</docEncoding>
          <notimestamp>true</notimestamp>
          <links>
            <link>http://docs.oracle.com/javase/7/docs/api/</link>
            <link>http://docs.oracle.com/javaee/6/api/</link>
          </links>
          <archive>
            <manifest>
              <addDefaultImplementationEntries>true</addDefaultImplementationEntries>
              <addDefaultSpecificationEntries>true</addDefaultSpecificationEntries>
            </manifest>
          </archive>
        </configuration>
        <executions>
          <execution>
            <id>create-javadoc-jar</id>
            <goals>
              <goal>javadoc</goal>
              <goal>jar</goal>
            </goals>
            <phase>package</phase>
          </execution>
        </executions>
      </plugin>
      <plugin>
        <groupId>org.apache.maven.plugins</groupId>
        <artifactId>maven-surefire-plugin</artifactId>
        <executions>
          <execution>
            <id>plain</id>
            <configuration>
              <includes>
                <include>**/*Test.java</include>
              </includes>
              <runOrder>random</runOrder>
            </configuration>
          </execution>
          <!-- <execution> <id>security-manager-test</id> <phase>integration-test</phase> <goals> <goal>test</goal> </goals> <configuration>
            <includes> <include>**/*Test.java</include> </includes> <argLine>-Djava.security.manager -Djava.security.policy=${basedir}/src/test/resources/java.policy</argLine>
            </configuration> </execution> -->
        </executions>
      </plugin>
      <plugin>
        <artifactId>maven-assembly-plugin</artifactId>
        <configuration>
          <descriptors>
            <descriptor>src/assembly/bin.xml</descriptor>
            <descriptor>src/assembly/src.xml</descriptor>
          </descriptors>
          <tarLongFileMode>gnu</tarLongFileMode>
        </configuration>
      </plugin>
      <plugin>
        <groupId>org.apache.maven.plugins</groupId>
        <artifactId>maven-jar-plugin</artifactId>
        <executions>
          <execution>
            <goals>
              <goal>test-jar</goal>
            </goals>
          </execution>
        </executions>
        <configuration>
          <archive combine.children="append">
            <manifestEntries>
              <Automatic-Module-Name>${commons.module.name}</Automatic-Module-Name>
            </manifestEntries>
          </archive>
        </configuration>
      </plugin>
      <plugin>
        <groupId>org.apache.maven.plugins</groupId>
        <artifactId>maven-scm-publish-plugin</artifactId>
        <configuration>
          <ignorePathsToDelete>
            <ignorePathToDelete>javadocs</ignorePathToDelete>
          </ignorePathsToDelete>
        </configuration>
      </plugin>
      <plugin>
        <artifactId>maven-checkstyle-plugin</artifactId>
        <version>${checkstyle.plugin.version}</version>
        <configuration>
          <configLocation>${basedir}/checkstyle.xml</configLocation>
          <includeTestSourceDirectory>true</includeTestSourceDirectory>
          <enableRulesSummary>false</enableRulesSummary>
          <!-- Skipping checkstyle in these files as a error is issued of an unexpected token on the @MinLen annotation -->
          <excludes>org/apache/commons/lang3/math/NumberUtils.java,org/apache/commons/lang3/math/IEEE754rUtils.java</excludes>
        </configuration>
        <dependencies>
          <dependency>
            <groupId>com.puppycrawl.tools</groupId>
            <artifactId>checkstyle</artifactId>
            <version>${checkstyle.version}</version>
          </dependency>
        </dependencies>
      </plugin>
      <plugin>
        <groupId>com.github.spotbugs</groupId>
        <artifactId>spotbugs-maven-plugin</artifactId>
        <version>${spotbugs.plugin.version}</version>
        <configuration>
          <excludeFilterFile>${basedir}/spotbugs-exclude-filter.xml</excludeFilterFile>
        </configuration>
      </plugin>
    </plugins>

  </build>

  <reporting>
    <plugins>
      <plugin>
        <artifactId>maven-checkstyle-plugin</artifactId>
        <version>${checkstyle.plugin.version}</version>
        <configuration>
          <configLocation>${basedir}/checkstyle.xml</configLocation>
          <includeTestSourceDirectory>true</includeTestSourceDirectory>
          <enableRulesSummary>false</enableRulesSummary>
        </configuration>
        <reportSets>
          <reportSet>
            <reports>
              <report>checkstyle</report>
            </reports>
          </reportSet>
        </reportSets>
      </plugin>
      <!-- Requires setting 'export MAVEN_OPTS="-Xmx512m -XX:MaxPermSize=128m" ' -->
      <plugin>
        <groupId>com.github.spotbugs</groupId>
        <artifactId>spotbugs-maven-plugin</artifactId>
        <version>${spotbugs.plugin.version}</version>
        <configuration>
          <excludeFilterFile>${basedir}/spotbugs-exclude-filter.xml</excludeFilterFile>
        </configuration>
      </plugin>
      <plugin>
        <artifactId>maven-pmd-plugin</artifactId>
        <version>3.12.0</version>
        <configuration>
          <targetJdk>${maven.compiler.target}</targetJdk>
        </configuration>
      </plugin>
      <plugin>
        <groupId>org.codehaus.mojo</groupId>
        <artifactId>taglist-maven-plugin</artifactId>
        <version>2.4</version>
        <configuration>
          <tagListOptions>
            <tagClasses>
              <tagClass>
                <displayName>Needs Work</displayName>
                <tags>
                  <tag>
                    <matchString>TODO</matchString>
                    <matchType>exact</matchType>
                  </tag>
                  <tag>
                    <matchString>FIXME</matchString>
                    <matchType>exact</matchType>
                  </tag>
                  <tag>
                    <matchString>XXX</matchString>
                    <matchType>exact</matchType>
                  </tag>
                </tags>
              </tagClass>
              <tagClass>
                <displayName>Noteable Markers</displayName>
                <tags>
                  <tag>
                    <matchString>NOTE</matchString>
                    <matchType>exact</matchType>
                  </tag>
                  <tag>
                    <matchString>NOPMD</matchString>
                    <matchType>exact</matchType>
                  </tag>
                  <tag>
                    <matchString>NOSONAR</matchString>
                    <matchType>exact</matchType>
                  </tag>
                </tags>
              </tagClass>
            </tagClasses>
          </tagListOptions>
        </configuration>
      </plugin>
    </plugins>
  </reporting>

  <profiles>
    <profile>
      <id>setup-checkout</id>
      <activation>
        <file>
          <missing>site-content</missing>
        </file>
      </activation>
      <build>
        <plugins>
          <plugin>
            <groupId>org.apache.maven.plugins</groupId>
            <artifactId>maven-antrun-plugin</artifactId>
            <executions>
              <execution>
                <id>prepare-checkout</id>
                <phase>pre-site</phase>
                <goals>
                  <goal>run</goal>
                </goals>
                <configuration>
                  <tasks>
                    <exec executable="svn">
                      <arg line="checkout --depth immediates ${commons.scmPubUrl} ${commons.scmPubCheckoutDirectory}" />
                    </exec>

                    <exec executable="svn">
                      <arg line="update --set-depth exclude ${commons.scmPubCheckoutDirectory}/javadocs" />
                    </exec>

                    <pathconvert pathsep=" " property="dirs">
                      <dirset dir="${commons.scmPubCheckoutDirectory}" includes="*" />
                    </pathconvert>
                    <exec executable="svn">
                      <arg line="update --set-depth infinity ${dirs}" />
                    </exec>
                  </tasks>
                </configuration>
              </execution>
            </executions>
          </plugin>
          <plugin>
            <!-- This plugin will set properties values using dependency information -->
            <groupId>org.apache.maven.plugins</groupId>
            <artifactId>maven-dependency-plugin</artifactId>
            <executions>
              <execution>
                <goals>
                  <goal>properties</goal>
                  </goals>
              </execution>
            </executions>
          </plugin>

        </plugins>
      </build>
    </profile>

    <profile>
      <id>java9+</id>
      <activation>
        <jdk>[9,)</jdk>
      </activation>
      <properties>
        <!-- LANG-1265: allow tests to access private fields/methods of java.base classes via reflection -->
        <argLine>-Xmx512m --add-opens java.base/java.lang.reflect=ALL-UNNAMED --add-opens java.base/java.lang=ALL-UNNAMED</argLine>
        <!-- coverall version 4.3.0 does not work with java 9, see https://github.com/trautonen/coveralls-maven-plugin/issues/112 -->
        <coveralls.skip>true</coveralls.skip>
      </properties>
    </profile>

    <profile>
      <id>java11</id>
      <activation>
        <jdk>11</jdk>
      </activation>
      <properties>
        <!-- workaround for https://bugs.openjdk.java.net/browse/JDK-8212233
             which causes javadoc to fail with "Exit code: 1 - javadoc: error - The code being documented uses modules
             but the packages defined in https://docs.oracle.com/javase/7/docs/api/ are in the unnamed module."  -->
        <maven.javadoc.skip>true</maven.javadoc.skip>
      </properties>
    </profile>

    <profile>
      <id>benchmark</id>
      <properties>
        <skipTests>true</skipTests>
        <benchmark>org.apache</benchmark>
      </properties>
      <build>
        <plugins>
          <plugin>
            <groupId>org.codehaus.mojo</groupId>
            <artifactId>exec-maven-plugin</artifactId>
            <version>1.6.0</version>
            <executions>
              <execution>
                <id>benchmark</id>
                <phase>test</phase>
                <goals>
                  <goal>exec</goal>
                </goals>
                <configuration>
                  <classpathScope>test</classpathScope>
                  <executable>java</executable>
                  <arguments>
                    <argument>-classpath</argument>
                    <classpath/>
                    <argument>org.openjdk.jmh.Main</argument>
                    <argument>-rf</argument>
                    <argument>json</argument>
                    <argument>-rff</argument>
                    <argument>target/jmh-result.${benchmark}.json</argument>
                    <argument>${benchmark}</argument>
                  </arguments>
                </configuration>
              </execution>
            </executions>
          </plugin>
        </plugins>
      </build>
    </profile>
    <profile>
      <activation>
        <jdk>1.8</jdk>
      </activation>
      <id>checker</id>
      <dependencies>
        <dependency>
          <groupId>org.checkerframework</groupId>
          <artifactId>jdk8</artifactId>
          <version>2.9.0</version>
          <scope>provided</scope>
        </dependency>
      </dependencies>
      <build>
      <plugins>
         <plugin>
            <artifactId>maven-compiler-plugin</artifactId>
            <version>3.6.1</version>
            <configuration>
              <source>1.8</source>
              <target>1.8</target>
              <compilerArguments>
                <Xmaxerrs>10000</Xmaxerrs>
                <Xmaxwarns>10000</Xmaxwarns>
              </compilerArguments>
              <annotationProcessorPaths>
                <path>
                  <groupId>org.checkerframework</groupId>
                  <artifactId>checker</artifactId>
                  <version>2.9.0</version>
                </path>
              </annotationProcessorPaths>
              <annotationProcessors>
                <!-- Add all the checkers you want to enable here -->
                <annotationProcessor>org.checkerframework.checker.index.IndexChecker</annotationProcessor>
              </annotationProcessors>
              <compilerArgs>
                <!-- location of the annotated JDK, which comes from a Maven dependency -->
                <arg>-Xbootclasspath/p:${annotatedJdk}</arg>
<<<<<<< HEAD
                <arg>-AonlyDefs=^org\.apache\.commons\.lang3\.text\.</arg>
=======
                <arg>-AskipDefs=/src/test/java/org/apache/commons/lang3/builder/|/src/test/java/org/apache/commons/lang3/exception/|/src/test/java/org/apache/commons/lang3/math/|/src/test/java/org/apache/commons/lang3/reflect/|/src/test/java/org/apache/commons/lang3/time/|/src/test/java/org/apache/commons/lang3/|^org\.apache\.commons\.lang3\.</arg>
>>>>>>> 669fc824
                <arg>-Astubs=/Stubs/</arg>
                <arg>-ArequirePrefixInWarningSuppressions</arg>
                <arg>-AwarnUnneededSuppressions</arg>
              </compilerArgs>
            </configuration>
          </plugin>
          <plugin>
            <groupId>org.apache.maven.plugins</groupId>
            <artifactId>maven-dependency-plugin</artifactId>
            <version>2.10</version>
            <executions>
             <execution>
                <goals>
                  <goal>properties</goal>
                </goals>
              </execution>
           </executions>
          </plugin>
       </plugins>
      </build>
   </profile>

  </profiles>
</project><|MERGE_RESOLUTION|>--- conflicted
+++ resolved
@@ -1024,11 +1024,7 @@
               <compilerArgs>
                 <!-- location of the annotated JDK, which comes from a Maven dependency -->
                 <arg>-Xbootclasspath/p:${annotatedJdk}</arg>
-<<<<<<< HEAD
-                <arg>-AonlyDefs=^org\.apache\.commons\.lang3\.text\.</arg>
-=======
                 <arg>-AskipDefs=/src/test/java/org/apache/commons/lang3/builder/|/src/test/java/org/apache/commons/lang3/exception/|/src/test/java/org/apache/commons/lang3/math/|/src/test/java/org/apache/commons/lang3/reflect/|/src/test/java/org/apache/commons/lang3/time/|/src/test/java/org/apache/commons/lang3/|^org\.apache\.commons\.lang3\.</arg>
->>>>>>> 669fc824
                 <arg>-Astubs=/Stubs/</arg>
                 <arg>-ArequirePrefixInWarningSuppressions</arg>
                 <arg>-AwarnUnneededSuppressions</arg>
