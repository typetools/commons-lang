<?xml version="1.0" encoding="UTF-8"?>
<!--
 Licensed to the Apache Software Foundation (ASF) under one or more
 contributor license agreements.  See the NOTICE file distributed with
 this work for additional information regarding copyright ownership.
 The ASF licenses this file to You under the Apache License, Version 2.0
 (the "License"); you may not use this file except in compliance with
 the License.  You may obtain a copy of the License at

      http://www.apache.org/licenses/LICENSE-2.0

 Unless required by applicable law or agreed to in writing, software
 distributed under the License is distributed on an "AS IS" BASIS,
 WITHOUT WARRANTIES OR CONDITIONS OF ANY KIND, either express or implied.
 See the License for the specific language governing permissions and
 limitations under the License.
-->
<project
  xmlns="http://maven.apache.org/POM/4.0.0"
  xmlns:xsi="http://www.w3.org/2001/XMLSchema-instance"
  xsi:schemaLocation="http://maven.apache.org/POM/4.0.0 http://maven.apache.org/maven-v4_0_0.xsd">
  <parent>
    <groupId>org.apache.commons</groupId>
    <artifactId>commons-parent</artifactId>
    <version>48</version>
  </parent>
  <modelVersion>4.0.0</modelVersion>
  <artifactId>commons-lang3</artifactId>
  <version>3.10-SNAPSHOT</version>
  <name>Apache Commons Lang</name>

  <inceptionYear>2001</inceptionYear>
  <description>
  Apache Commons Lang, a package of Java utility classes for the
  classes that are in java.lang's hierarchy, or are considered to be so
  standard as to justify existence in java.lang.
  </description>

  <url>http://commons.apache.org/proper/commons-lang/</url>

  <issueManagement>
    <system>jira</system>
    <url>http://issues.apache.org/jira/browse/LANG</url>
  </issueManagement>

  <scm>
    <connection>scm:git:http://git-wip-us.apache.org/repos/asf/commons-lang.git</connection>
    <developerConnection>scm:git:https://git-wip-us.apache.org/repos/asf/commons-lang.git</developerConnection>
    <url>https://git-wip-us.apache.org/repos/asf?p=commons-lang.git</url>
    <tag>commons-lang-3.9</tag>
  </scm>

  <developers>
    <developer>
      <name>Daniel Rall</name>
      <id>dlr</id>
      <email>dlr@finemaltcoding.com</email>
      <organization>CollabNet, Inc.</organization>
      <roles>
        <role>Java Developer</role>
      </roles>
    </developer>
    <developer>
      <name>Stephen Colebourne</name>
      <id>scolebourne</id>
      <email>scolebourne@joda.org</email>
      <organization>SITA ATS Ltd</organization>
      <timezone>0</timezone>
      <roles>
        <role>Java Developer</role>
      </roles>
    </developer>
    <developer>
      <name>Henri Yandell</name>
      <id>bayard</id>
      <email>bayard@apache.org</email>
      <organization />
      <roles>
        <role>Java Developer</role>
      </roles>
    </developer>
    <developer>
      <name>Steven Caswell</name>
      <id>scaswell</id>
      <email>stevencaswell@apache.org</email>
      <organization />
      <roles>
        <role>Java Developer</role>
      </roles>
      <timezone>-5</timezone>
    </developer>
    <developer>
      <name>Robert Burrell Donkin</name>
      <id>rdonkin</id>
      <email>rdonkin@apache.org</email>
      <organization />
      <roles>
        <role>Java Developer</role>
      </roles>
    </developer>
    <developer>
      <name>Gary D. Gregory</name>
      <id>ggregory</id>
      <email>ggregory@apache.org</email>
      <timezone>-5</timezone>
      <roles>
        <role>Java Developer</role>
      </roles>
    </developer>
    <developer>
      <name>Fredrik Westermarck</name>
      <id>fredrik</id>
      <email />
      <organization />
      <roles>
        <role>Java Developer</role>
      </roles>
    </developer>
    <developer>
      <name>James Carman</name>
      <id>jcarman</id>
      <email>jcarman@apache.org</email>
      <organization>Carman Consulting, Inc.</organization>
      <roles>
        <role>Java Developer</role>
      </roles>
    </developer>
    <developer>
      <name>Niall Pemberton</name>
      <id>niallp</id>
      <roles>
        <role>Java Developer</role>
      </roles>
    </developer>
    <developer>
      <name>Matt Benson</name>
      <id>mbenson</id>
      <roles>
        <role>Java Developer</role>
      </roles>
    </developer>
    <developer>
      <name>Joerg Schaible</name>
      <id>joehni</id>
      <email>joerg.schaible@gmx.de</email>
      <roles>
        <role>Java Developer</role>
      </roles>
      <timezone>+1</timezone>
    </developer>
    <developer>
      <name>Oliver Heger</name>
      <id>oheger</id>
      <email>oheger@apache.org</email>
      <timezone>+1</timezone>
      <roles>
        <role>Java Developer</role>
      </roles>
    </developer>
    <developer>
      <name>Paul Benedict</name>
      <id>pbenedict</id>
      <email>pbenedict@apache.org</email>
      <roles>
        <role>Java Developer</role>
      </roles>
    </developer>
    <developer>
      <name>Benedikt Ritter</name>
      <id>britter</id>
      <email>britter@apache.org</email>
      <roles>
        <role>Java Developer</role>
      </roles>
    </developer>
    <developer>
      <name>Duncan Jones</name>
      <id>djones</id>
      <email>djones@apache.org</email>
      <timezone>0</timezone>
      <roles>
        <role>Java Developer</role>
      </roles>
    </developer>
    <developer>
      <name>Loic Guibert</name>
      <id>lguibert</id>
      <email>lguibert@apache.org</email>
      <timezone>+4</timezone>
      <roles>
        <role>Java Developer</role>
      </roles>
    </developer>
    <developer>
      <name>Rob Tompkins</name>
      <id>chtompki</id>
      <email>chtompki@apache.org</email>
      <timezone>-5</timezone>
      <roles>
        <role>Java Developer</role>
      </roles>
    </developer>
  </developers>
  <contributors>
    <contributor>
      <name>C. Scott Ananian</name>
    </contributor>
    <contributor>
      <name>Chris Audley</name>
    </contributor>
    <contributor>
      <name>Stephane Bailliez</name>
    </contributor>
    <contributor>
      <name>Michael Becke</name>
    </contributor>
    <contributor>
      <name>Benjamin Bentmann</name>
    </contributor>
    <contributor>
      <name>Ola Berg</name>
    </contributor>
    <contributor>
      <name>Nathan Beyer</name>
    </contributor>
    <contributor>
      <name>Stefan Bodewig</name>
    </contributor>
    <contributor>
      <name>Janek Bogucki</name>
    </contributor>
    <contributor>
      <name>Mike Bowler</name>
    </contributor>
    <contributor>
      <name>Sean Brown</name>
    </contributor>
    <contributor>
      <name>Alexander Day Chaffee</name>
    </contributor>
    <contributor>
      <name>Al Chou</name>
    </contributor>
    <contributor>
      <name>Greg Coladonato</name>
    </contributor>
    <contributor>
      <name>Maarten Coene</name>
    </contributor>
    <contributor>
      <name>Justin Couch</name>
    </contributor>
    <contributor>
      <name>Michael Davey</name>
    </contributor>
    <contributor>
      <name>Norm Deane</name>
    </contributor>
    <contributor>
      <name>Morgan Delagrange</name>
    </contributor>
    <contributor>
      <name>Ringo De Smet</name>
    </contributor>
    <contributor>
      <name>Russel Dittmar</name>
    </contributor>
    <contributor>
      <name>Steve Downey</name>
    </contributor>
    <contributor>
      <name>Matthias Eichel</name>
    </contributor>
    <contributor>
      <name>Christopher Elkins</name>
    </contributor>
    <contributor>
      <name>Chris Feldhacker</name>
    </contributor>
    <contributor>
      <name>Roland Foerther</name>
    </contributor>
    <contributor>
      <name>Pete Gieser</name>
    </contributor>
    <contributor>
      <name>Jason Gritman</name>
    </contributor>
    <contributor>
      <name>Matthew Hawthorne</name>
    </contributor>
    <contributor>
      <name>Michael Heuer</name>
    </contributor>
    <contributor>
      <name>Chas Honton</name>
    </contributor>
    <contributor>
      <name>Chris Hyzer</name>
    </contributor>
    <contributor>
      <name>Paul Jack</name>
    </contributor>
    <contributor>
      <name>Marc Johnson</name>
    </contributor>
    <contributor>
      <name>Shaun Kalley</name>
    </contributor>
    <contributor>
      <name>Tetsuya Kaneuchi</name>
    </contributor>
    <contributor>
      <name>Nissim Karpenstein</name>
    </contributor>
    <contributor>
      <name>Ed Korthof</name>
    </contributor>
    <contributor>
      <name>Holger Krauth</name>
    </contributor>
    <contributor>
      <name>Rafal Krupinski</name>
    </contributor>
    <contributor>
      <name>Rafal Krzewski</name>
    </contributor>
    <contributor>
      <name>David Leppik</name>
    </contributor>
    <contributor>
      <name>Eli Lindsey</name>
    </contributor>
    <contributor>
      <name>Sven Ludwig</name>
    </contributor>
    <contributor>
      <name>Craig R. McClanahan</name>
    </contributor>
    <contributor>
      <name>Rand McNeely</name>
    </contributor>
    <contributor>
      <name>Hendrik Maryns</name>
    </contributor>
    <contributor>
      <name>Dave Meikle</name>
    </contributor>
    <contributor>
      <name>Nikolay Metchev</name>
    </contributor>
    <contributor>
      <name>Kasper Nielsen</name>
    </contributor>
    <contributor>
      <name>Tim O'Brien</name>
    </contributor>
    <contributor>
      <name>Brian S O'Neill</name>
    </contributor>
    <contributor>
      <name>Andrew C. Oliver</name>
    </contributor>
    <contributor>
      <name>Alban Peignier</name>
    </contributor>
    <contributor>
      <name>Moritz Petersen</name>
    </contributor>
    <contributor>
      <name>Dmitri Plotnikov</name>
    </contributor>
    <contributor>
      <name>Neeme Praks</name>
    </contributor>
    <contributor>
      <name>Eric Pugh</name>
    </contributor>
    <contributor>
      <name>Stephen Putman</name>
    </contributor>
    <contributor>
      <name>Travis Reeder</name>
    </contributor>
    <contributor>
      <name>Antony Riley</name>
    </contributor>
    <contributor>
      <name>Valentin Rocher</name>
    </contributor>
    <contributor>
      <name>Scott Sanders</name>
    </contributor>
    <contributor>
      <name>James Sawle</name>
    </contributor>
    <contributor>
      <name>Ralph Schaer</name>
    </contributor>
    <contributor>
      <name>Henning P. Schmiedehausen</name>
    </contributor>
    <contributor>
      <name>Sean Schofield</name>
    </contributor>
    <contributor>
      <name>Robert Scholte</name>
    </contributor>
    <contributor>
      <name>Reuben Sivan</name>
    </contributor>
    <contributor>
      <name>Ville Skytta</name>
    </contributor>
    <contributor>
      <name>David M. Sledge</name>
    </contributor>
    <contributor>
      <name>Michael A. Smith</name>
    </contributor>
    <contributor>
      <name>Jan Sorensen</name>
    </contributor>
    <contributor>
      <name>Glen Stampoultzis</name>
    </contributor>
    <contributor>
      <name>Scott Stanchfield</name>
    </contributor>
    <contributor>
      <name>Jon S. Stevens</name>
    </contributor>
    <contributor>
      <name>Sean C. Sullivan</name>
    </contributor>
    <contributor>
      <name>Ashwin Suresh</name>
    </contributor>
    <contributor>
      <name>Helge Tesgaard</name>
    </contributor>
    <contributor>
      <name>Arun Mammen Thomas</name>
    </contributor>
    <contributor>
      <name>Masato Tezuka</name>
    </contributor>
    <contributor>
      <name>Daniel Trebbien</name>
    </contributor>
    <contributor>
      <name>Jeff Varszegi</name>
    </contributor>
    <contributor>
      <name>Chris Webb</name>
    </contributor>
    <contributor>
      <name>Mario Winterer</name>
    </contributor>
    <contributor>
      <name>Stepan Koltsov</name>
    </contributor>
    <contributor>
      <name>Holger Hoffstatte</name>
    </contributor>
    <contributor>
      <name>Derek C. Ashmore</name>
    </contributor>
    <contributor>
      <name>Sebastien Riou</name>
    </contributor>
    <contributor>
      <name>Allon Mureinik</name>
    </contributor>
    <contributor>
      <name>Adam Hooper</name>
    </contributor>
    <contributor>
      <name>Chris Karcher</name>
    </contributor>
    <contributor>
      <name>Michael Osipov</name>
    </contributor>
    <contributor>
      <name>Thiago Andrade</name>
    </contributor>
    <contributor>
      <name>Jonathan Baker</name>
    </contributor>
    <contributor>
      <name>Mikhail Mazursky</name>
    </contributor>
    <contributor>
      <name>Fabian Lange</name>
    </contributor>
    <contributor>
      <name>Michał Kordas</name>
    </contributor>
    <contributor>
      <name>Felipe Adorno</name>
    </contributor>
    <contributor>
      <name>Adrian Ber</name>
    </contributor>
    <contributor>
      <name>Mark Dacek</name>
    </contributor>
  </contributors>

  <!-- Lang should depend on very little -->
  <dependencies>
    <!-- testing -->
    <dependency>
      <groupId>org.junit.jupiter</groupId>
      <artifactId>junit-jupiter</artifactId>
      <version>5.4.2</version>
      <scope>test</scope>
    </dependency>
    <dependency>
      <groupId>org.junit-pioneer</groupId>
      <artifactId>junit-pioneer</artifactId>
      <version>0.3.0</version>
      <scope>test</scope>
    </dependency>
    <dependency>
      <groupId>org.hamcrest</groupId>
      <artifactId>hamcrest</artifactId>
      <version>2.1</version>
      <scope>test</scope>
    </dependency>

    <dependency>
      <groupId>org.easymock</groupId>
      <artifactId>easymock</artifactId>
      <version>4.0.2</version>
      <scope>test</scope>
    </dependency>

    <dependency>
      <groupId>org.openjdk.jmh</groupId>
      <artifactId>jmh-core</artifactId>
      <version>${jmh.version}</version>
      <scope>test</scope>
    </dependency>

    <dependency>
      <groupId>org.openjdk.jmh</groupId>
      <artifactId>jmh-generator-annprocess</artifactId>
      <version>${jmh.version}</version>
      <scope>test</scope>
    </dependency>

    <dependency>
      <groupId>org.checkerframework</groupId>
      <artifactId>checker-qual</artifactId>
      <version>2.9.0</version>
    </dependency>
    <dependency>
      <groupId>org.checkerframework</groupId>
      <artifactId>jdk8</artifactId>
      <version>2.9.0</version>
    </dependency>

  </dependencies>

  <distributionManagement>
    <site>
      <id>apache.website</id>
      <name>Apache Commons Site</name>
      <url>scm:svn:https://svn.apache.org/repos/infra/websites/production/commons/content/proper/commons-lang/</url>
    </site>
  </distributionManagement>

  <properties>
    <argLine>-Xmx512m</argLine>
    <project.build.sourceEncoding>ISO-8859-1</project.build.sourceEncoding>
    <project.reporting.outputEncoding>UTF-8</project.reporting.outputEncoding>
    <maven.compiler.source>1.8</maven.compiler.source>
    <maven.compiler.target>1.8</maven.compiler.target>
    <annotatedJdk>${org.checkerframework:jdk8:jar}</annotatedJdk>
    <!--
       This is also  used to generate download_xxx file name.
       To override this when generating the download page:

       mvn commons:download-page -Dcommons.componentid=lang

       The above seems to change the download page name but not any other
       properties that depend on the componentid.

       N.B. The componentid is also used by the parent pom as part of the OSGI symbolic name.
    -->
    <commons.componentid>lang</commons.componentid>
    <commons.packageId>lang3</commons.packageId>
    <commons.module.name>org.apache.commons.lang3</commons.module.name>
    <!-- Current 3.x release series -->
    <commons.release.version>3.9</commons.release.version>
    <commons.release.desc>(Java 8+)</commons.release.desc>
    <!-- Previous 2.x release series -->
    <commons.release.2.version>2.6</commons.release.2.version>
    <commons.release.2.desc>(Requires Java 1.2 or later)</commons.release.2.desc>
    <!-- Override generated name -->
    <commons.release.2.name>commons-lang-${commons.release.2.version}</commons.release.2.name>
    <commons.jira.id>LANG</commons.jira.id>
    <commons.jira.pid>12310481</commons.jira.pid>

    <commons.site.path>lang</commons.site.path>
    <commons.scmPubUrl>https://svn.apache.org/repos/infra/websites/production/commons/content/proper/commons-lang</commons.scmPubUrl>
    <commons.scmPubCheckoutDirectory>site-content</commons.scmPubCheckoutDirectory>
    <commons.encoding>utf-8</commons.encoding>

    <checkstyle.plugin.version>3.0.0</checkstyle.plugin.version>
    <checkstyle.version>8.20</checkstyle.version>

    <spotbugs.plugin.version>3.1.11</spotbugs.plugin.version>
    <japicmp.skip>false</japicmp.skip>

    <!-- JMH Benchmark related properties, version, target compiler and name of the benchmarking uber jar. -->
    <jmh.version>1.21</jmh.version>
    <uberjar.name>benchmarks</uberjar.name>

    <commons.jacoco.version>0.8.3</commons.jacoco.version>
    <commons.surefire.version>3.0.0-M3</commons.surefire.version>
    <commons.javadoc.version>3.1.0</commons.javadoc.version>

    <!-- generate report even if there are binary incompatible changes -->
    <commons.japicmp.breakBuildOnBinaryIncompatibleModifications>false</commons.japicmp.breakBuildOnBinaryIncompatibleModifications>
    <commons.japicmp.version>0.13.1</commons.japicmp.version>

    <!-- Commons Release Plugin -->
    <commons.bc.version>3.8.1</commons.bc.version>
    <commons.rc.version>RC2</commons.rc.version>
    <commons.release.isDistModule>true</commons.release.isDistModule>
    <commons.distSvnStagingUrl>scm:svn:https://dist.apache.org/repos/dist/dev/commons/lang</commons.distSvnStagingUrl>
    <commons.releaseManagerName>Rob Tompkins</commons.releaseManagerName>
    <commons.releaseManagerKey>B6E73D84EA4FCC47166087253FAAD2CD5ECBB314</commons.releaseManagerKey>
  </properties>


  <build>
   <defaultGoal>clean verify apache-rat:check clirr:check checkstyle:check spotbugs:check javadoc:javadoc</defaultGoal>
   <pluginManagement>
      <plugins>
        <plugin>
          <groupId>org.apache.rat</groupId>
          <artifactId>apache-rat-plugin</artifactId>
          <configuration>
            <excludes>
              <exclude>/Stubs/*</exclude>
              <exclude>site-content/**</exclude>
              <exclude>src/site/resources/.htaccess</exclude>
              <exclude>src/site/resources/download_lang.cgi</exclude>
              <exclude>src/site/resources/release-notes/RELEASE-NOTES-*.txt</exclude>
              <exclude>src/test/resources/lang-708-input.txt</exclude>
            </excludes>
          </configuration>
        </plugin>
        <!-- override skip property of parent pom -->
        <plugin>
          <groupId>com.github.siom79.japicmp</groupId>
          <artifactId>japicmp-maven-plugin</artifactId>
          <configuration>
            <skip>false</skip>
          </configuration>
        </plugin>
      </plugins>
    </pluginManagement>
    <plugins>
      <plugin>
        <artifactId>maven-javadoc-plugin</artifactId>
        <configuration>
          <source>${maven.compiler.source}</source>
          <quiet>true</quiet>
          <encoding>utf-8</encoding>
          <docEncoding>utf-8</docEncoding>
          <notimestamp>true</notimestamp>
          <links>
            <link>http://docs.oracle.com/javase/7/docs/api/</link>
            <link>http://docs.oracle.com/javaee/6/api/</link>
          </links>
          <archive>
            <manifest>
              <addDefaultImplementationEntries>true</addDefaultImplementationEntries>
              <addDefaultSpecificationEntries>true</addDefaultSpecificationEntries>
            </manifest>
          </archive>
        </configuration>
        <executions>
          <execution>
            <id>create-javadoc-jar</id>
            <goals>
              <goal>javadoc</goal>
              <goal>jar</goal>
            </goals>
            <phase>package</phase>
          </execution>
        </executions>
      </plugin>
      <plugin>
        <groupId>org.apache.maven.plugins</groupId>
        <artifactId>maven-surefire-plugin</artifactId>
        <executions>
          <execution>
            <id>plain</id>
            <configuration>
              <includes>
                <include>**/*Test.java</include>
              </includes>
              <runOrder>random</runOrder>
            </configuration>
          </execution>
          <!-- <execution> <id>security-manager-test</id> <phase>integration-test</phase> <goals> <goal>test</goal> </goals> <configuration>
            <includes> <include>**/*Test.java</include> </includes> <argLine>-Djava.security.manager -Djava.security.policy=${basedir}/src/test/resources/java.policy</argLine>
            </configuration> </execution> -->
        </executions>
      </plugin>
      <plugin>
        <artifactId>maven-assembly-plugin</artifactId>
        <configuration>
          <descriptors>
            <descriptor>src/assembly/bin.xml</descriptor>
            <descriptor>src/assembly/src.xml</descriptor>
          </descriptors>
          <tarLongFileMode>gnu</tarLongFileMode>
        </configuration>
      </plugin>
      <plugin>
        <groupId>org.apache.maven.plugins</groupId>
        <artifactId>maven-jar-plugin</artifactId>
        <executions>
          <execution>
            <goals>
              <goal>test-jar</goal>
            </goals>
          </execution>
        </executions>
        <configuration>
          <archive combine.children="append">
            <manifestEntries>
              <Automatic-Module-Name>${commons.module.name}</Automatic-Module-Name>
            </manifestEntries>
          </archive>
        </configuration>
      </plugin>
      <plugin>
        <groupId>org.apache.maven.plugins</groupId>
        <artifactId>maven-scm-publish-plugin</artifactId>
        <configuration>
          <ignorePathsToDelete>
            <ignorePathToDelete>javadocs</ignorePathToDelete>
          </ignorePathsToDelete>
        </configuration>
      </plugin>
      <plugin>
        <artifactId>maven-checkstyle-plugin</artifactId>
        <version>${checkstyle.plugin.version}</version>
        <configuration>
          <configLocation>${basedir}/checkstyle.xml</configLocation>
          <includeTestSourceDirectory>true</includeTestSourceDirectory>
          <enableRulesSummary>false</enableRulesSummary>
          <!-- Skipping checkstyle in these files as a error is issued of an unexpected token on the @MinLen annotation -->
          <excludes>org/apache/commons/lang3/math/NumberUtils.java,org/apache/commons/lang3/math/IEEE754rUtils.java</excludes>
        </configuration>
        <dependencies>
          <dependency>
            <groupId>com.puppycrawl.tools</groupId>
            <artifactId>checkstyle</artifactId>
            <version>${checkstyle.version}</version>
          </dependency>
        </dependencies>
      </plugin>
      <plugin>
        <groupId>com.github.spotbugs</groupId>
        <artifactId>spotbugs-maven-plugin</artifactId>
        <version>${spotbugs.plugin.version}</version>
        <configuration>
          <excludeFilterFile>${basedir}/spotbugs-exclude-filter.xml</excludeFilterFile>
        </configuration>
      </plugin>
    </plugins>

  </build>

  <reporting>
    <plugins>
      <plugin>
        <artifactId>maven-checkstyle-plugin</artifactId>
        <version>${checkstyle.plugin.version}</version>
        <configuration>
          <configLocation>${basedir}/checkstyle.xml</configLocation>
          <includeTestSourceDirectory>true</includeTestSourceDirectory>
          <enableRulesSummary>false</enableRulesSummary>
        </configuration>
        <reportSets>
          <reportSet>
            <reports>
              <report>checkstyle</report>
            </reports>
          </reportSet>
        </reportSets>
      </plugin>
      <!-- Requires setting 'export MAVEN_OPTS="-Xmx512m -XX:MaxPermSize=128m" ' -->
      <plugin>
        <groupId>com.github.spotbugs</groupId>
        <artifactId>spotbugs-maven-plugin</artifactId>
        <version>${spotbugs.plugin.version}</version>
        <configuration>
          <excludeFilterFile>${basedir}/spotbugs-exclude-filter.xml</excludeFilterFile>
        </configuration>
      </plugin>
      <plugin>
        <artifactId>maven-pmd-plugin</artifactId>
        <version>3.12.0</version>
        <configuration>
          <targetJdk>${maven.compiler.target}</targetJdk>
        </configuration>
      </plugin>
      <plugin>
        <groupId>org.codehaus.mojo</groupId>
        <artifactId>taglist-maven-plugin</artifactId>
        <version>2.4</version>
        <configuration>
          <tagListOptions>
            <tagClasses>
              <tagClass>
                <displayName>Needs Work</displayName>
                <tags>
                  <tag>
                    <matchString>TODO</matchString>
                    <matchType>exact</matchType>
                  </tag>
                  <tag>
                    <matchString>FIXME</matchString>
                    <matchType>exact</matchType>
                  </tag>
                  <tag>
                    <matchString>XXX</matchString>
                    <matchType>exact</matchType>
                  </tag>
                </tags>
              </tagClass>
              <tagClass>
                <displayName>Noteable Markers</displayName>
                <tags>
                  <tag>
                    <matchString>NOTE</matchString>
                    <matchType>exact</matchType>
                  </tag>
                  <tag>
                    <matchString>NOPMD</matchString>
                    <matchType>exact</matchType>
                  </tag>
                  <tag>
                    <matchString>NOSONAR</matchString>
                    <matchType>exact</matchType>
                  </tag>
                </tags>
              </tagClass>
            </tagClasses>
          </tagListOptions>
        </configuration>
      </plugin>
      <plugin>
        <groupId>org.codehaus.mojo</groupId>
        <artifactId>javancss-maven-plugin</artifactId>
        <version>2.1</version>
      </plugin>
    </plugins>
  </reporting>

  <profiles>
    <profile>
      <id>setup-checkout</id>
      <activation>
        <file>
          <missing>site-content</missing>
        </file>
      </activation>
      <build>
        <plugins>
          <plugin>
            <groupId>org.apache.maven.plugins</groupId>
            <artifactId>maven-antrun-plugin</artifactId>
            <executions>
              <execution>
                <id>prepare-checkout</id>
                <phase>pre-site</phase>
                <goals>
                  <goal>run</goal>
                </goals>
                <configuration>
                  <tasks>
                    <exec executable="svn">
                      <arg line="checkout --depth immediates ${commons.scmPubUrl} ${commons.scmPubCheckoutDirectory}" />
                    </exec>

                    <exec executable="svn">
                      <arg line="update --set-depth exclude ${commons.scmPubCheckoutDirectory}/javadocs" />
                    </exec>

                    <pathconvert pathsep=" " property="dirs">
                      <dirset dir="${commons.scmPubCheckoutDirectory}" includes="*" />
                    </pathconvert>
                    <exec executable="svn">
                      <arg line="update --set-depth infinity ${dirs}" />
                    </exec>
                  </tasks>
                </configuration>
              </execution>
            </executions>
          </plugin>
          <plugin>
            <!-- This plugin will set properties values using dependency information -->
            <groupId>org.apache.maven.plugins</groupId>
            <artifactId>maven-dependency-plugin</artifactId>
            <executions>
              <execution>
                <goals>
                  <goal>properties</goal>
                  </goals>
              </execution>
            </executions>
          </plugin>

        </plugins>
      </build>
    </profile>

    <profile>
      <id>java9+</id>
      <activation>
        <jdk>[9,)</jdk>
      </activation>
      <properties>
        <!-- LANG-1265: allow tests to access private fields/methods of java.base classes via reflection -->
        <argLine>-Xmx512m --add-opens java.base/java.lang.reflect=ALL-UNNAMED --add-opens java.base/java.lang=ALL-UNNAMED</argLine>
        <!-- coverall version 4.3.0 does not work with java 9, see https://github.com/trautonen/coveralls-maven-plugin/issues/112 -->
        <coveralls.skip>true</coveralls.skip>
      </properties>
    </profile>

    <profile>
      <id>java11</id>
      <activation>
        <jdk>11</jdk>
      </activation>
      <properties>
        <!-- workaround for https://bugs.openjdk.java.net/browse/JDK-8212233
             which causes javadoc to fail with "Exit code: 1 - javadoc: error - The code being documented uses modules
             but the packages defined in https://docs.oracle.com/javase/7/docs/api/ are in the unnamed module."  -->
        <maven.javadoc.skip>true</maven.javadoc.skip>
      </properties>
    </profile>

    <profile>
      <id>benchmark</id>
      <properties>
        <skipTests>true</skipTests>
        <benchmark>org.apache</benchmark>
      </properties>
      <build>
        <plugins>
          <plugin>
            <groupId>org.codehaus.mojo</groupId>
            <artifactId>exec-maven-plugin</artifactId>
            <version>1.6.0</version>
            <executions>
              <execution>
                <id>benchmark</id>
                <phase>test</phase>
                <goals>
                  <goal>exec</goal>
                </goals>
                <configuration>
                  <classpathScope>test</classpathScope>
                  <executable>java</executable>
                  <arguments>
                    <argument>-classpath</argument>
                    <classpath/>
                    <argument>org.openjdk.jmh.Main</argument>
                    <argument>-rf</argument>
                    <argument>json</argument>
                    <argument>-rff</argument>
                    <argument>target/jmh-result.${benchmark}.json</argument>
                    <argument>${benchmark}</argument>
                  </arguments>
                </configuration>
              </execution>
            </executions>
          </plugin>
        </plugins>
      </build>
    </profile>
    <profile>
      <activation>
        <jdk>1.8</jdk>
      </activation>
      <id>checker</id>
      <dependencies>
        <dependency>
          <groupId>org.checkerframework</groupId>
          <artifactId>jdk8</artifactId>
          <version>2.9.0</version>
          <scope>provided</scope>
        </dependency>
      </dependencies>
      <build>
      <plugins>
        <plugin>
            <artifactId>maven-compiler-plugin</artifactId>
            <version>3.6.1</version>
            <configuration>
              <source>1.8</source>
              <target>1.8</target>
              <compilerArguments>
                <Xmaxerrs>10000</Xmaxerrs>
                <Xmaxwarns>10000</Xmaxwarns>
              </compilerArguments>
              <annotationProcessorPaths>
                <path>
                  <groupId>org.checkerframework</groupId>
                  <artifactId>checker</artifactId>
                  <version>2.9.0</version>
                </path>
              </annotationProcessorPaths>
              <annotationProcessors>
                <!-- Add all the checkers you want to enable here -->
                <annotationProcessor>org.checkerframework.checker.index.IndexChecker</annotationProcessor>
              </annotationProcessors>
              <compilerArgs>
                <!-- location of the annotated JDK, which comes from a Maven dependency -->
                <arg>-Xbootclasspath/p:${annotatedJdk}</arg>
<<<<<<< HEAD
                <arg>-AskipDefs=^org\.apache\.commons\.lang3\.builder\.|^org\.apache\.commons\.lang3\.exception\.|^org\.apache\.commons\.lang3\.math\.|^org\.apache\.commons\.lang3\.reflect\.|^org\.apache\.commons\.lang3\.text\.|^org\.apache\.commons\.lang3\.time\.</arg>
=======
                <arg>-AskipDefs=/src/test/java/org/apache/commons/lang3/builder/|/src/test/java/org/apache/commons/lang3/exception/|/src/test/java/org/apache/commons/lang3/math/|/src/test/java/org/apache/commons/lang3/reflect/|/src/test/java/org/apache/commons/lang3/time/|/src/test/java/org/apache/commons/lang3/|^org\.apache\.commons\.lang3\.</arg>
>>>>>>> 1d2d2442
                <arg>-Astubs=/Stubs/</arg>
                <arg>-ArequirePrefixInWarningSuppressions</arg>
                <arg>-AwarnUnneededSuppressions</arg>
              </compilerArgs>
            </configuration>
          </plugin>
          <plugin>
            <groupId>org.apache.maven.plugins</groupId>
            <artifactId>maven-dependency-plugin</artifactId>
            <version>2.10</version>
            <executions>
             <execution>
                <goals>
                  <goal>properties</goal>
                </goals>
              </execution>
           </executions>
          </plugin>
       </plugins>
      </build>
   </profile>

  </profiles>
</project><|MERGE_RESOLUTION|>--- conflicted
+++ resolved
@@ -1029,11 +1029,7 @@
               <compilerArgs>
                 <!-- location of the annotated JDK, which comes from a Maven dependency -->
                 <arg>-Xbootclasspath/p:${annotatedJdk}</arg>
-<<<<<<< HEAD
-                <arg>-AskipDefs=^org\.apache\.commons\.lang3\.builder\.|^org\.apache\.commons\.lang3\.exception\.|^org\.apache\.commons\.lang3\.math\.|^org\.apache\.commons\.lang3\.reflect\.|^org\.apache\.commons\.lang3\.text\.|^org\.apache\.commons\.lang3\.time\.</arg>
-=======
                 <arg>-AskipDefs=/src/test/java/org/apache/commons/lang3/builder/|/src/test/java/org/apache/commons/lang3/exception/|/src/test/java/org/apache/commons/lang3/math/|/src/test/java/org/apache/commons/lang3/reflect/|/src/test/java/org/apache/commons/lang3/time/|/src/test/java/org/apache/commons/lang3/|^org\.apache\.commons\.lang3\.</arg>
->>>>>>> 1d2d2442
                 <arg>-Astubs=/Stubs/</arg>
                 <arg>-ArequirePrefixInWarningSuppressions</arg>
                 <arg>-AwarnUnneededSuppressions</arg>
