<?xml version="1.0" encoding="UTF-8"?>
<!--
 Licensed to the Apache Software Foundation (ASF) under one or more
 contributor license agreements.  See the NOTICE file distributed with
 this work for additional information regarding copyright ownership.
 The ASF licenses this file to You under the Apache License, Version 2.0
 (the "License"); you may not use this file except in compliance with
 the License.  You may obtain a copy of the License at

      http://www.apache.org/licenses/LICENSE-2.0

 Unless required by applicable law or agreed to in writing, software
 distributed under the License is distributed on an "AS IS" BASIS,
 WITHOUT WARRANTIES OR CONDITIONS OF ANY KIND, either express or implied.
 See the License for the specific language governing permissions and
 limitations under the License.
-->
<project
  xmlns="http://maven.apache.org/POM/4.0.0"
  xmlns:xsi="http://www.w3.org/2001/XMLSchema-instance"
  xsi:schemaLocation="http://maven.apache.org/POM/4.0.0 http://maven.apache.org/maven-v4_0_0.xsd">
  <parent>
    <groupId>org.apache.commons</groupId>
    <artifactId>commons-parent</artifactId>
    <version>48</version>
  </parent>
  <modelVersion>4.0.0</modelVersion>
  <artifactId>commons-lang3</artifactId>
  <version>3.10-SNAPSHOT</version>
  <name>Apache Commons Lang</name>

  <inceptionYear>2001</inceptionYear>
  <description>
  Apache Commons Lang, a package of Java utility classes for the
  classes that are in java.lang's hierarchy, or are considered to be so
  standard as to justify existence in java.lang.
  </description>

  <url>http://commons.apache.org/proper/commons-lang/</url>

  <issueManagement>
    <system>jira</system>
    <url>http://issues.apache.org/jira/browse/LANG</url>
  </issueManagement>

  <scm>
    <connection>scm:git:http://git-wip-us.apache.org/repos/asf/commons-lang.git</connection>
    <developerConnection>scm:git:https://git-wip-us.apache.org/repos/asf/commons-lang.git</developerConnection>
    <url>https://git-wip-us.apache.org/repos/asf?p=commons-lang.git</url>
    <tag>commons-lang-3.9</tag>
  </scm>

  <developers>
    <developer>
      <name>Daniel Rall</name>
      <id>dlr</id>
      <email>dlr@finemaltcoding.com</email>
      <organization>CollabNet, Inc.</organization>
      <roles>
        <role>Java Developer</role>
      </roles>
    </developer>
    <developer>
      <name>Stephen Colebourne</name>
      <id>scolebourne</id>
      <email>scolebourne@joda.org</email>
      <organization>SITA ATS Ltd</organization>
      <timezone>0</timezone>
      <roles>
        <role>Java Developer</role>
      </roles>
    </developer>
    <developer>
      <name>Henri Yandell</name>
      <id>bayard</id>
      <email>bayard@apache.org</email>
      <organization />
      <roles>
        <role>Java Developer</role>
      </roles>
    </developer>
    <developer>
      <name>Steven Caswell</name>
      <id>scaswell</id>
      <email>stevencaswell@apache.org</email>
      <organization />
      <roles>
        <role>Java Developer</role>
      </roles>
      <timezone>-5</timezone>
    </developer>
    <developer>
      <name>Robert Burrell Donkin</name>
      <id>rdonkin</id>
      <email>rdonkin@apache.org</email>
      <organization />
      <roles>
        <role>Java Developer</role>
      </roles>
    </developer>
    <developer>
      <name>Gary D. Gregory</name>
      <id>ggregory</id>
      <email>ggregory@apache.org</email>
      <timezone>-5</timezone>
      <roles>
        <role>Java Developer</role>
      </roles>
    </developer>
    <developer>
      <name>Fredrik Westermarck</name>
      <id>fredrik</id>
      <email />
      <organization />
      <roles>
        <role>Java Developer</role>
      </roles>
    </developer>
    <developer>
      <name>James Carman</name>
      <id>jcarman</id>
      <email>jcarman@apache.org</email>
      <organization>Carman Consulting, Inc.</organization>
      <roles>
        <role>Java Developer</role>
      </roles>
    </developer>
    <developer>
      <name>Niall Pemberton</name>
      <id>niallp</id>
      <roles>
        <role>Java Developer</role>
      </roles>
    </developer>
    <developer>
      <name>Matt Benson</name>
      <id>mbenson</id>
      <roles>
        <role>Java Developer</role>
      </roles>
    </developer>
    <developer>
      <name>Joerg Schaible</name>
      <id>joehni</id>
      <email>joerg.schaible@gmx.de</email>
      <roles>
        <role>Java Developer</role>
      </roles>
      <timezone>+1</timezone>
    </developer>
    <developer>
      <name>Oliver Heger</name>
      <id>oheger</id>
      <email>oheger@apache.org</email>
      <timezone>+1</timezone>
      <roles>
        <role>Java Developer</role>
      </roles>
    </developer>
    <developer>
      <name>Paul Benedict</name>
      <id>pbenedict</id>
      <email>pbenedict@apache.org</email>
      <roles>
        <role>Java Developer</role>
      </roles>
    </developer>
    <developer>
      <name>Benedikt Ritter</name>
      <id>britter</id>
      <email>britter@apache.org</email>
      <roles>
        <role>Java Developer</role>
      </roles>
    </developer>
    <developer>
      <name>Duncan Jones</name>
      <id>djones</id>
      <email>djones@apache.org</email>
      <timezone>0</timezone>
      <roles>
        <role>Java Developer</role>
      </roles>
    </developer>
    <developer>
      <name>Loic Guibert</name>
      <id>lguibert</id>
      <email>lguibert@apache.org</email>
      <timezone>+4</timezone>
      <roles>
        <role>Java Developer</role>
      </roles>
    </developer>
    <developer>
      <name>Rob Tompkins</name>
      <id>chtompki</id>
      <email>chtompki@apache.org</email>
      <timezone>-5</timezone>
      <roles>
        <role>Java Developer</role>
      </roles>
    </developer>
  </developers>
  <contributors>
    <contributor>
      <name>C. Scott Ananian</name>
    </contributor>
    <contributor>
      <name>Chris Audley</name>
    </contributor>
    <contributor>
      <name>Stephane Bailliez</name>
    </contributor>
    <contributor>
      <name>Michael Becke</name>
    </contributor>
    <contributor>
      <name>Benjamin Bentmann</name>
    </contributor>
    <contributor>
      <name>Ola Berg</name>
    </contributor>
    <contributor>
      <name>Nathan Beyer</name>
    </contributor>
    <contributor>
      <name>Stefan Bodewig</name>
    </contributor>
    <contributor>
      <name>Janek Bogucki</name>
    </contributor>
    <contributor>
      <name>Mike Bowler</name>
    </contributor>
    <contributor>
      <name>Sean Brown</name>
    </contributor>
    <contributor>
      <name>Alexander Day Chaffee</name>
    </contributor>
    <contributor>
      <name>Al Chou</name>
    </contributor>
    <contributor>
      <name>Greg Coladonato</name>
    </contributor>
    <contributor>
      <name>Maarten Coene</name>
    </contributor>
    <contributor>
      <name>Justin Couch</name>
    </contributor>
    <contributor>
      <name>Michael Davey</name>
    </contributor>
    <contributor>
      <name>Norm Deane</name>
    </contributor>
    <contributor>
      <name>Morgan Delagrange</name>
    </contributor>
    <contributor>
      <name>Ringo De Smet</name>
    </contributor>
    <contributor>
      <name>Russel Dittmar</name>
    </contributor>
    <contributor>
      <name>Steve Downey</name>
    </contributor>
    <contributor>
      <name>Matthias Eichel</name>
    </contributor>
    <contributor>
      <name>Christopher Elkins</name>
    </contributor>
    <contributor>
      <name>Chris Feldhacker</name>
    </contributor>
    <contributor>
      <name>Roland Foerther</name>
    </contributor>
    <contributor>
      <name>Pete Gieser</name>
    </contributor>
    <contributor>
      <name>Jason Gritman</name>
    </contributor>
    <contributor>
      <name>Matthew Hawthorne</name>
    </contributor>
    <contributor>
      <name>Michael Heuer</name>
    </contributor>
    <contributor>
      <name>Chas Honton</name>
    </contributor>
    <contributor>
      <name>Chris Hyzer</name>
    </contributor>
    <contributor>
      <name>Paul Jack</name>
    </contributor>
    <contributor>
      <name>Marc Johnson</name>
    </contributor>
    <contributor>
      <name>Shaun Kalley</name>
    </contributor>
    <contributor>
      <name>Tetsuya Kaneuchi</name>
    </contributor>
    <contributor>
      <name>Nissim Karpenstein</name>
    </contributor>
    <contributor>
      <name>Ed Korthof</name>
    </contributor>
    <contributor>
      <name>Holger Krauth</name>
    </contributor>
    <contributor>
      <name>Rafal Krupinski</name>
    </contributor>
    <contributor>
      <name>Rafal Krzewski</name>
    </contributor>
    <contributor>
      <name>David Leppik</name>
    </contributor>
    <contributor>
      <name>Eli Lindsey</name>
    </contributor>
    <contributor>
      <name>Sven Ludwig</name>
    </contributor>
    <contributor>
      <name>Craig R. McClanahan</name>
    </contributor>
    <contributor>
      <name>Rand McNeely</name>
    </contributor>
    <contributor>
      <name>Hendrik Maryns</name>
    </contributor>
    <contributor>
      <name>Dave Meikle</name>
    </contributor>
    <contributor>
      <name>Nikolay Metchev</name>
    </contributor>
    <contributor>
      <name>Kasper Nielsen</name>
    </contributor>
    <contributor>
      <name>Tim O'Brien</name>
    </contributor>
    <contributor>
      <name>Brian S O'Neill</name>
    </contributor>
    <contributor>
      <name>Andrew C. Oliver</name>
    </contributor>
    <contributor>
      <name>Alban Peignier</name>
    </contributor>
    <contributor>
      <name>Moritz Petersen</name>
    </contributor>
    <contributor>
      <name>Dmitri Plotnikov</name>
    </contributor>
    <contributor>
      <name>Neeme Praks</name>
    </contributor>
    <contributor>
      <name>Eric Pugh</name>
    </contributor>
    <contributor>
      <name>Stephen Putman</name>
    </contributor>
    <contributor>
      <name>Travis Reeder</name>
    </contributor>
    <contributor>
      <name>Antony Riley</name>
    </contributor>
    <contributor>
      <name>Valentin Rocher</name>
    </contributor>
    <contributor>
      <name>Scott Sanders</name>
    </contributor>
    <contributor>
      <name>James Sawle</name>
    </contributor>
    <contributor>
      <name>Ralph Schaer</name>
    </contributor>
    <contributor>
      <name>Henning P. Schmiedehausen</name>
    </contributor>
    <contributor>
      <name>Sean Schofield</name>
    </contributor>
    <contributor>
      <name>Robert Scholte</name>
    </contributor>
    <contributor>
      <name>Reuben Sivan</name>
    </contributor>
    <contributor>
      <name>Ville Skytta</name>
    </contributor>
    <contributor>
      <name>David M. Sledge</name>
    </contributor>
    <contributor>
      <name>Michael A. Smith</name>
    </contributor>
    <contributor>
      <name>Jan Sorensen</name>
    </contributor>
    <contributor>
      <name>Glen Stampoultzis</name>
    </contributor>
    <contributor>
      <name>Scott Stanchfield</name>
    </contributor>
    <contributor>
      <name>Jon S. Stevens</name>
    </contributor>
    <contributor>
      <name>Sean C. Sullivan</name>
    </contributor>
    <contributor>
      <name>Ashwin Suresh</name>
    </contributor>
    <contributor>
      <name>Helge Tesgaard</name>
    </contributor>
    <contributor>
      <name>Arun Mammen Thomas</name>
    </contributor>
    <contributor>
      <name>Masato Tezuka</name>
    </contributor>
    <contributor>
      <name>Daniel Trebbien</name>
    </contributor>
    <contributor>
      <name>Jeff Varszegi</name>
    </contributor>
    <contributor>
      <name>Chris Webb</name>
    </contributor>
    <contributor>
      <name>Mario Winterer</name>
    </contributor>
    <contributor>
      <name>Stepan Koltsov</name>
    </contributor>
    <contributor>
      <name>Holger Hoffstatte</name>
    </contributor>
    <contributor>
      <name>Derek C. Ashmore</name>
    </contributor>
    <contributor>
      <name>Sebastien Riou</name>
    </contributor>
    <contributor>
      <name>Allon Mureinik</name>
    </contributor>
    <contributor>
      <name>Adam Hooper</name>
    </contributor>
    <contributor>
      <name>Chris Karcher</name>
    </contributor>
    <contributor>
      <name>Michael Osipov</name>
    </contributor>
    <contributor>
      <name>Thiago Andrade</name>
    </contributor>
    <contributor>
      <name>Jonathan Baker</name>
    </contributor>
    <contributor>
      <name>Mikhail Mazursky</name>
    </contributor>
    <contributor>
      <name>Fabian Lange</name>
    </contributor>
    <contributor>
      <name>Michał Kordas</name>
    </contributor>
    <contributor>
      <name>Felipe Adorno</name>
    </contributor>
    <contributor>
      <name>Adrian Ber</name>
    </contributor>
    <contributor>
      <name>Mark Dacek</name>
    </contributor>
  </contributors>

  <!-- Lang should depend on very little -->
  <dependencies>
    <!-- testing -->
    <dependency>
      <groupId>org.junit.jupiter</groupId>
      <artifactId>junit-jupiter</artifactId>
      <version>5.4.2</version>
      <scope>test</scope>
    </dependency>
    <dependency>
      <groupId>org.junit-pioneer</groupId>
      <artifactId>junit-pioneer</artifactId>
      <version>0.3.0</version>
      <scope>test</scope>
    </dependency>
    <dependency>
      <groupId>org.hamcrest</groupId>
      <artifactId>hamcrest</artifactId>
      <version>2.1</version>
      <scope>test</scope>
    </dependency>

    <dependency>
      <groupId>org.easymock</groupId>
      <artifactId>easymock</artifactId>
      <version>4.0.2</version>
      <scope>test</scope>
    </dependency>

    <dependency>
      <groupId>org.openjdk.jmh</groupId>
      <artifactId>jmh-core</artifactId>
      <version>${jmh.version}</version>
      <scope>test</scope>
    </dependency>

    <dependency>
      <groupId>org.openjdk.jmh</groupId>
      <artifactId>jmh-generator-annprocess</artifactId>
      <version>${jmh.version}</version>
      <scope>test</scope>
    </dependency>

    <dependency>
      <groupId>org.checkerframework</groupId>
      <artifactId>checker-qual</artifactId>
<<<<<<< HEAD
      <version>2.8.1</version>
=======
      <version>2.9.0</version>
>>>>>>> 585c8297
    </dependency>
    <dependency>
      <groupId>org.checkerframework</groupId>
      <artifactId>jdk8</artifactId>
<<<<<<< HEAD
      <version>2.8.1</version>
=======
      <version>2.9.0</version>
>>>>>>> 585c8297
    </dependency>

  </dependencies>

  <distributionManagement>
    <site>
      <id>apache.website</id>
      <name>Apache Commons Site</name>
      <url>scm:svn:https://svn.apache.org/repos/infra/websites/production/commons/content/proper/commons-lang/</url>
    </site>
  </distributionManagement>

  <properties>
    <argLine>-Xmx512m</argLine>
    <project.build.sourceEncoding>ISO-8859-1</project.build.sourceEncoding>
    <project.reporting.outputEncoding>UTF-8</project.reporting.outputEncoding>
    <maven.compiler.source>1.8</maven.compiler.source>
    <maven.compiler.target>1.8</maven.compiler.target>
    <annotatedJdk>${org.checkerframework:jdk8:jar}</annotatedJdk>
    <!--
       This is also  used to generate download_xxx file name.
       To override this when generating the download page:

       mvn commons:download-page -Dcommons.componentid=lang

       The above seems to change the download page name but not any other
       properties that depend on the componentid.

       N.B. The componentid is also used by the parent pom as part of the OSGI symbolic name.
    -->
    <commons.componentid>lang</commons.componentid>
    <commons.packageId>lang3</commons.packageId>
    <commons.module.name>org.apache.commons.lang3</commons.module.name>
    <!-- Current 3.x release series -->
    <commons.release.version>3.9</commons.release.version>
    <commons.release.desc>(Java 8+)</commons.release.desc>
    <!-- Previous 2.x release series -->
    <commons.release.2.version>2.6</commons.release.2.version>
    <commons.release.2.desc>(Requires Java 1.2 or later)</commons.release.2.desc>
    <!-- Override generated name -->
    <commons.release.2.name>commons-lang-${commons.release.2.version}</commons.release.2.name>
    <commons.jira.id>LANG</commons.jira.id>
    <commons.jira.pid>12310481</commons.jira.pid>

    <commons.site.path>lang</commons.site.path>
    <commons.scmPubUrl>https://svn.apache.org/repos/infra/websites/production/commons/content/proper/commons-lang</commons.scmPubUrl>
    <commons.scmPubCheckoutDirectory>site-content</commons.scmPubCheckoutDirectory>
    <commons.encoding>utf-8</commons.encoding>

    <checkstyle.plugin.version>3.0.0</checkstyle.plugin.version>
    <checkstyle.version>8.20</checkstyle.version>

    <spotbugs.plugin.version>3.1.11</spotbugs.plugin.version>
    <japicmp.skip>false</japicmp.skip>

    <!-- JMH Benchmark related properties, version, target compiler and name of the benchmarking uber jar. -->
    <jmh.version>1.21</jmh.version>
    <uberjar.name>benchmarks</uberjar.name>

    <commons.jacoco.version>0.8.3</commons.jacoco.version>
    <commons.surefire.version>3.0.0-M3</commons.surefire.version>
    <commons.javadoc.version>3.1.0</commons.javadoc.version>

    <!-- generate report even if there are binary incompatible changes -->
    <commons.japicmp.breakBuildOnBinaryIncompatibleModifications>false</commons.japicmp.breakBuildOnBinaryIncompatibleModifications>
    <commons.japicmp.version>0.13.1</commons.japicmp.version>

    <!-- Commons Release Plugin -->
    <commons.bc.version>3.8.1</commons.bc.version>
    <commons.rc.version>RC2</commons.rc.version>
    <commons.release.isDistModule>true</commons.release.isDistModule>
    <commons.distSvnStagingUrl>scm:svn:https://dist.apache.org/repos/dist/dev/commons/lang</commons.distSvnStagingUrl>
    <commons.releaseManagerName>Rob Tompkins</commons.releaseManagerName>
    <commons.releaseManagerKey>B6E73D84EA4FCC47166087253FAAD2CD5ECBB314</commons.releaseManagerKey>
  </properties>


  <build>
   <defaultGoal>clean verify apache-rat:check clirr:check checkstyle:check spotbugs:check javadoc:javadoc</defaultGoal>
   <pluginManagement>
      <plugins>
        <plugin>
          <groupId>org.apache.rat</groupId>
          <artifactId>apache-rat-plugin</artifactId>
          <configuration>
            <excludes>
              <exclude>/Stubs/*</exclude>
              <exclude>site-content/**</exclude>
              <exclude>src/site/resources/.htaccess</exclude>
              <exclude>src/site/resources/download_lang.cgi</exclude>
              <exclude>src/site/resources/release-notes/RELEASE-NOTES-*.txt</exclude>
              <exclude>src/test/resources/lang-708-input.txt</exclude>
            </excludes>
          </configuration>
        </plugin>
        <!-- override skip property of parent pom -->
        <plugin>
          <groupId>com.github.siom79.japicmp</groupId>
          <artifactId>japicmp-maven-plugin</artifactId>
          <configuration>
            <skip>false</skip>
          </configuration>
        </plugin>
      </plugins>
    </pluginManagement>
    <plugins>
      <plugin>
        <artifactId>maven-javadoc-plugin</artifactId>
        <configuration>
          <source>${maven.compiler.source}</source>
          <quiet>true</quiet>
          <encoding>utf-8</encoding>
          <docEncoding>utf-8</docEncoding>
          <notimestamp>true</notimestamp>
          <links>
            <link>http://docs.oracle.com/javase/7/docs/api/</link>
            <link>http://docs.oracle.com/javaee/6/api/</link>
          </links>
          <archive>
            <manifest>
              <addDefaultImplementationEntries>true</addDefaultImplementationEntries>
              <addDefaultSpecificationEntries>true</addDefaultSpecificationEntries>
            </manifest>
          </archive>
        </configuration>
        <executions>
          <execution>
            <id>create-javadoc-jar</id>
            <goals>
              <goal>javadoc</goal>
              <goal>jar</goal>
            </goals>
            <phase>package</phase>
          </execution>
        </executions>
      </plugin>
      <plugin>
        <groupId>org.apache.maven.plugins</groupId>
        <artifactId>maven-surefire-plugin</artifactId>
        <executions>
          <execution>
            <id>plain</id>
            <configuration>
              <includes>
                <include>**/*Test.java</include>
              </includes>
              <runOrder>random</runOrder>
            </configuration>
          </execution>
          <!-- <execution> <id>security-manager-test</id> <phase>integration-test</phase> <goals> <goal>test</goal> </goals> <configuration>
            <includes> <include>**/*Test.java</include> </includes> <argLine>-Djava.security.manager -Djava.security.policy=${basedir}/src/test/resources/java.policy</argLine>
            </configuration> </execution> -->
        </executions>
      </plugin>
      <plugin>
        <artifactId>maven-assembly-plugin</artifactId>
        <configuration>
          <descriptors>
            <descriptor>src/assembly/bin.xml</descriptor>
            <descriptor>src/assembly/src.xml</descriptor>
          </descriptors>
          <tarLongFileMode>gnu</tarLongFileMode>
        </configuration>
      </plugin>
      <plugin>
        <groupId>org.apache.maven.plugins</groupId>
        <artifactId>maven-jar-plugin</artifactId>
        <executions>
          <execution>
            <goals>
              <goal>test-jar</goal>
            </goals>
          </execution>
        </executions>
        <configuration>
          <archive combine.children="append">
            <manifestEntries>
              <Automatic-Module-Name>${commons.module.name}</Automatic-Module-Name>
            </manifestEntries>
          </archive>
        </configuration>
      </plugin>
      <plugin>
        <groupId>org.apache.maven.plugins</groupId>
        <artifactId>maven-scm-publish-plugin</artifactId>
        <configuration>
          <ignorePathsToDelete>
            <ignorePathToDelete>javadocs</ignorePathToDelete>
          </ignorePathsToDelete>
        </configuration>
      </plugin>
      <plugin>
        <artifactId>maven-checkstyle-plugin</artifactId>
        <version>${checkstyle.plugin.version}</version>
        <configuration>
          <configLocation>${basedir}/checkstyle.xml</configLocation>
          <includeTestSourceDirectory>true</includeTestSourceDirectory>
          <enableRulesSummary>false</enableRulesSummary>
        </configuration>
        <dependencies>
          <dependency>
            <groupId>com.puppycrawl.tools</groupId>
            <artifactId>checkstyle</artifactId>
            <version>${checkstyle.version}</version>
          </dependency>
        </dependencies>
      </plugin>
      <plugin>
        <groupId>com.github.spotbugs</groupId>
        <artifactId>spotbugs-maven-plugin</artifactId>
        <version>${spotbugs.plugin.version}</version>
        <configuration>
          <excludeFilterFile>${basedir}/spotbugs-exclude-filter.xml</excludeFilterFile>
        </configuration>
      </plugin>
    </plugins>

  </build>

  <reporting>
    <plugins>
      <plugin>
        <artifactId>maven-checkstyle-plugin</artifactId>
        <version>${checkstyle.plugin.version}</version>
        <configuration>
          <configLocation>${basedir}/checkstyle.xml</configLocation>
          <includeTestSourceDirectory>true</includeTestSourceDirectory>
          <enableRulesSummary>false</enableRulesSummary>
        </configuration>
        <reportSets>
          <reportSet>
            <reports>
              <report>checkstyle</report>
            </reports>
          </reportSet>
        </reportSets>
      </plugin>
      <!-- Requires setting 'export MAVEN_OPTS="-Xmx512m -XX:MaxPermSize=128m" ' -->
      <plugin>
        <groupId>com.github.spotbugs</groupId>
        <artifactId>spotbugs-maven-plugin</artifactId>
        <version>${spotbugs.plugin.version}</version>
        <configuration>
          <excludeFilterFile>${basedir}/spotbugs-exclude-filter.xml</excludeFilterFile>
        </configuration>
      </plugin>
      <plugin>
        <artifactId>maven-pmd-plugin</artifactId>
        <version>3.12.0</version>
        <configuration>
          <targetJdk>${maven.compiler.target}</targetJdk>
        </configuration>
      </plugin>
      <plugin>
        <groupId>org.codehaus.mojo</groupId>
        <artifactId>taglist-maven-plugin</artifactId>
        <version>2.4</version>
        <configuration>
          <tagListOptions>
            <tagClasses>
              <tagClass>
                <displayName>Needs Work</displayName>
                <tags>
                  <tag>
                    <matchString>TODO</matchString>
                    <matchType>exact</matchType>
                  </tag>
                  <tag>
                    <matchString>FIXME</matchString>
                    <matchType>exact</matchType>
                  </tag>
                  <tag>
                    <matchString>XXX</matchString>
                    <matchType>exact</matchType>
                  </tag>
                </tags>
              </tagClass>
              <tagClass>
                <displayName>Noteable Markers</displayName>
                <tags>
                  <tag>
                    <matchString>NOTE</matchString>
                    <matchType>exact</matchType>
                  </tag>
                  <tag>
                    <matchString>NOPMD</matchString>
                    <matchType>exact</matchType>
                  </tag>
                  <tag>
                    <matchString>NOSONAR</matchString>
                    <matchType>exact</matchType>
                  </tag>
                </tags>
              </tagClass>
            </tagClasses>
          </tagListOptions>
        </configuration>
      </plugin>
      <plugin>
        <groupId>org.codehaus.mojo</groupId>
        <artifactId>javancss-maven-plugin</artifactId>
        <version>2.1</version>
      </plugin>
    </plugins>
  </reporting>

  <profiles>
    <profile>
      <id>setup-checkout</id>
      <activation>
        <file>
          <missing>site-content</missing>
        </file>
      </activation>
      <build>
        <plugins>
          <plugin>
            <groupId>org.apache.maven.plugins</groupId>
            <artifactId>maven-antrun-plugin</artifactId>
            <executions>
              <execution>
                <id>prepare-checkout</id>
                <phase>pre-site</phase>
                <goals>
                  <goal>run</goal>
                </goals>
                <configuration>
                  <tasks>
                    <exec executable="svn">
                      <arg line="checkout --depth immediates ${commons.scmPubUrl} ${commons.scmPubCheckoutDirectory}" />
                    </exec>

                    <exec executable="svn">
                      <arg line="update --set-depth exclude ${commons.scmPubCheckoutDirectory}/javadocs" />
                    </exec>

                    <pathconvert pathsep=" " property="dirs">
                      <dirset dir="${commons.scmPubCheckoutDirectory}" includes="*" />
                    </pathconvert>
                    <exec executable="svn">
                      <arg line="update --set-depth infinity ${dirs}" />
                    </exec>
                  </tasks>
                </configuration>
              </execution>
            </executions>
          </plugin>
          <plugin>
            <!-- This plugin will set properties values using dependency information -->
            <groupId>org.apache.maven.plugins</groupId>
            <artifactId>maven-dependency-plugin</artifactId>
            <executions>
              <execution>
                <goals>
                  <goal>properties</goal>
                  </goals>
              </execution>
            </executions>
          </plugin>

        </plugins>
      </build>
    </profile>

    <profile>
      <id>java9+</id>
      <activation>
        <jdk>[9,)</jdk>
      </activation>
      <properties>
        <!-- LANG-1265: allow tests to access private fields/methods of java.base classes via reflection -->
        <argLine>-Xmx512m --add-opens java.base/java.lang.reflect=ALL-UNNAMED --add-opens java.base/java.lang=ALL-UNNAMED</argLine>
        <!-- coverall version 4.3.0 does not work with java 9, see https://github.com/trautonen/coveralls-maven-plugin/issues/112 -->
        <coveralls.skip>true</coveralls.skip>
      </properties>
    </profile>

    <profile>
      <id>java11</id>
      <activation>
        <jdk>11</jdk>
      </activation>
      <properties>
        <!-- workaround for https://bugs.openjdk.java.net/browse/JDK-8212233
             which causes javadoc to fail with "Exit code: 1 - javadoc: error - The code being documented uses modules
             but the packages defined in https://docs.oracle.com/javase/7/docs/api/ are in the unnamed module."  -->
        <maven.javadoc.skip>true</maven.javadoc.skip>
      </properties>
    </profile>

    <profile>
      <id>benchmark</id>
      <properties>
        <skipTests>true</skipTests>
        <benchmark>org.apache</benchmark>
      </properties>
      <build>
        <plugins>
          <plugin>
            <groupId>org.codehaus.mojo</groupId>
            <artifactId>exec-maven-plugin</artifactId>
            <version>1.6.0</version>
            <executions>
              <execution>
                <id>benchmark</id>
                <phase>test</phase>
                <goals>
                  <goal>exec</goal>
                </goals>
                <configuration>
                  <classpathScope>test</classpathScope>
                  <executable>java</executable>
                  <arguments>
                    <argument>-classpath</argument>
                    <classpath/>
                    <argument>org.openjdk.jmh.Main</argument>
                    <argument>-rf</argument>
                    <argument>json</argument>
                    <argument>-rff</argument>
                    <argument>target/jmh-result.${benchmark}.json</argument>
                    <argument>${benchmark}</argument>
                  </arguments>
                </configuration>
              </execution>
            </executions>
          </plugin>
        </plugins>
      </build>
    </profile>
    <profile>
      <activation>
        <jdk>1.8</jdk>
      </activation>
      <id>checker</id>
      <dependencies>
        <dependency>
          <groupId>org.checkerframework</groupId>
          <artifactId>jdk8</artifactId>
          <version>2.9.0</version>
          <scope>provided</scope>
        </dependency>
      </dependencies>
      <build>
      <plugins>
        <plugin>
            <artifactId>maven-compiler-plugin</artifactId>
            <version>3.6.1</version>
            <configuration>
              <source>1.8</source>
              <target>1.8</target>
              <compilerArguments>
                <Xmaxerrs>10000</Xmaxerrs>
                <Xmaxwarns>10000</Xmaxwarns>
              </compilerArguments>
              <annotationProcessorPaths>
                <path>
                  <groupId>org.checkerframework</groupId>
                  <artifactId>checker</artifactId>
<<<<<<< HEAD
                  <version>2.8.1</version>
=======
                  <version>2.9.0</version>
>>>>>>> 585c8297
                </path>
              </annotationProcessorPaths>
              <annotationProcessors>
                <!-- Add all the checkers you want to enable here -->
                <annotationProcessor>org.checkerframework.checker.index.IndexChecker</annotationProcessor>
              </annotationProcessors>
              <compilerArgs>
                <!-- location of the annotated JDK, which comes from a Maven dependency -->
                <arg>-Xbootclasspath/p:${annotatedJdk}</arg>
<<<<<<< HEAD
                <arg>-AskipDefs=^org\.apache\.commons\.lang3\.builder\.|^org\.apache\.commons\.lang3\.exception\.|^org\.apache\.commons\.lang3\.math\.|^org\.apache\.commons\.lang3\.reflect\.|^org\.apache\.commons\.lang3\.text\.|^org\.apache\.commons\.lang3\.time\.</arg>
=======
                <arg>-AonlyDefs=^org\.apache\.commons\.lang3\.text\.</arg>
>>>>>>> 585c8297
                <arg>-Astubs=/Stubs/</arg>
                <arg>-ArequirePrefixInWarningSuppressions</arg>
                <arg>-AwarnUnneededSuppressions</arg>
              </compilerArgs>
            </configuration>
          </plugin>
<<<<<<< HEAD
        <plugin>
          <groupId>org.apache.maven.plugins</groupId>
          <artifactId>maven-dependency-plugin</artifactId>
          <version>2.10</version>
          <executions>
            <execution>
              <goals>
                <goal>properties</goal>
              </goals>
            </execution>
          </executions>
        </plugin>
      </plugins>
    </build>
  </profile>
=======
          <plugin>
            <groupId>org.apache.maven.plugins</groupId>
            <artifactId>maven-dependency-plugin</artifactId>
            <version>2.10</version>
            <executions>
             <execution>
                <goals>
                  <goal>properties</goal>
                </goals>
              </execution>
           </executions>
          </plugin>
       </plugins>
      </build>
   </profile>
>>>>>>> 585c8297

  </profiles>
</project><|MERGE_RESOLUTION|>--- conflicted
+++ resolved
@@ -553,20 +553,12 @@
     <dependency>
       <groupId>org.checkerframework</groupId>
       <artifactId>checker-qual</artifactId>
-<<<<<<< HEAD
-      <version>2.8.1</version>
-=======
       <version>2.9.0</version>
->>>>>>> 585c8297
     </dependency>
     <dependency>
       <groupId>org.checkerframework</groupId>
       <artifactId>jdk8</artifactId>
-<<<<<<< HEAD
-      <version>2.8.1</version>
-=======
       <version>2.9.0</version>
->>>>>>> 585c8297
     </dependency>
 
   </dependencies>
@@ -1025,11 +1017,7 @@
                 <path>
                   <groupId>org.checkerframework</groupId>
                   <artifactId>checker</artifactId>
-<<<<<<< HEAD
-                  <version>2.8.1</version>
-=======
                   <version>2.9.0</version>
->>>>>>> 585c8297
                 </path>
               </annotationProcessorPaths>
               <annotationProcessors>
@@ -1039,34 +1027,13 @@
               <compilerArgs>
                 <!-- location of the annotated JDK, which comes from a Maven dependency -->
                 <arg>-Xbootclasspath/p:${annotatedJdk}</arg>
-<<<<<<< HEAD
                 <arg>-AskipDefs=^org\.apache\.commons\.lang3\.builder\.|^org\.apache\.commons\.lang3\.exception\.|^org\.apache\.commons\.lang3\.math\.|^org\.apache\.commons\.lang3\.reflect\.|^org\.apache\.commons\.lang3\.text\.|^org\.apache\.commons\.lang3\.time\.</arg>
-=======
-                <arg>-AonlyDefs=^org\.apache\.commons\.lang3\.text\.</arg>
->>>>>>> 585c8297
                 <arg>-Astubs=/Stubs/</arg>
                 <arg>-ArequirePrefixInWarningSuppressions</arg>
                 <arg>-AwarnUnneededSuppressions</arg>
               </compilerArgs>
             </configuration>
           </plugin>
-<<<<<<< HEAD
-        <plugin>
-          <groupId>org.apache.maven.plugins</groupId>
-          <artifactId>maven-dependency-plugin</artifactId>
-          <version>2.10</version>
-          <executions>
-            <execution>
-              <goals>
-                <goal>properties</goal>
-              </goals>
-            </execution>
-          </executions>
-        </plugin>
-      </plugins>
-    </build>
-  </profile>
-=======
           <plugin>
             <groupId>org.apache.maven.plugins</groupId>
             <artifactId>maven-dependency-plugin</artifactId>
@@ -1082,7 +1049,6 @@
        </plugins>
       </build>
    </profile>
->>>>>>> 585c8297
 
   </profiles>
 </project>