--- conflicted
+++ resolved
@@ -937,13 +937,7 @@
               <compilerArgs>
                 <!-- location of the annotated JDK, which comes from a Maven dependency -->
                 <arg>-Xbootclasspath/p:${annotatedJdk}</arg>
-<<<<<<< HEAD
-                <!-- -Awarns turns type-checking warnings into errors. -->
-                <!-- <arg>-Awarns</arg> -->
                 <arg>-AskipDefs=^org\.apache\.commons\.lang3\.builder\.|^org\.apache\.commons\.lang3\.exception\.|^org\.apache\.commons\.lang3\.reflect\.|^org\.apache\.commons\.lang3\.time\.|^org\.apache\.commons\.lang3\.math\.|^org\.apache\.commons\.lang3\.text\.</arg>
-=======
-                <arg>-AonlyDefs=^org\.apache\.commons\.lang3\.builder\.|^org\.apache\.commons\.lang3\.exception\.|^org\.apache\.commons\.lang3\.reflect\.|^org\.apache\.commons\.lang3\.time\.|^org\.apache\.commons\.lang3\.math\.|^org\.apache\.commons\.lang3\.text\.</arg>
->>>>>>> 19a1e9d8
                 <arg>-Astubs=/Stubs/</arg>
               </compilerArgs>
             </configuration>
