<?xml version="1.0" encoding="UTF-8"?>
<!--
 Licensed to the Apache Software Foundation (ASF) under one or more
 contributor license agreements.  See the NOTICE file distributed with
 this work for additional information regarding copyright ownership.
 The ASF licenses this file to You under the Apache License, Version 2.0
 (the "License"); you may not use this file except in compliance with
 the License.  You may obtain a copy of the License at

      http://www.apache.org/licenses/LICENSE-2.0

 Unless required by applicable law or agreed to in writing, software
 distributed under the License is distributed on an "AS IS" BASIS,
 WITHOUT WARRANTIES OR CONDITIONS OF ANY KIND, either express or implied.
 See the License for the specific language governing permissions and
 limitations under the License.
-->
<project
  xmlns="http://maven.apache.org/POM/4.0.0"
  xmlns:xsi="http://www.w3.org/2001/XMLSchema-instance"
  xsi:schemaLocation="http://maven.apache.org/POM/4.0.0 http://maven.apache.org/maven-v4_0_0.xsd">
  <parent>
    <groupId>org.apache.commons</groupId>
    <artifactId>commons-parent</artifactId>
    <version>47</version>
  </parent>
  <modelVersion>4.0.0</modelVersion>
  <artifactId>commons-lang3</artifactId>
  <version>3.9-SNAPSHOT</version>
  <name>Apache Commons Lang</name>

  <inceptionYear>2001</inceptionYear>
  <description>
  Apache Commons Lang, a package of Java utility classes for the
  classes that are in java.lang's hierarchy, or are considered to be so
  standard as to justify existence in java.lang.
  </description>

  <url>http://commons.apache.org/proper/commons-lang/</url>

  <issueManagement>
    <system>jira</system>
    <url>http://issues.apache.org/jira/browse/LANG</url>
  </issueManagement>

  <scm>
    <connection>scm:git:http://git-wip-us.apache.org/repos/asf/commons-lang.git</connection>
    <developerConnection>scm:git:https://git-wip-us.apache.org/repos/asf/commons-lang.git</developerConnection>
    <url>https://git-wip-us.apache.org/repos/asf?p=commons-lang.git</url>
    <tag>LANG_3_8_1</tag>
  </scm>

  <developers>
    <developer>
      <name>Daniel Rall</name>
      <id>dlr</id>
      <email>dlr@finemaltcoding.com</email>
      <organization>CollabNet, Inc.</organization>
      <roles>
        <role>Java Developer</role>
      </roles>
    </developer>
    <developer>
      <name>Stephen Colebourne</name>
      <id>scolebourne</id>
      <email>scolebourne@joda.org</email>
      <organization>SITA ATS Ltd</organization>
      <timezone>0</timezone>
      <roles>
        <role>Java Developer</role>
      </roles>
    </developer>
    <developer>
      <name>Henri Yandell</name>
      <id>bayard</id>
      <email>bayard@apache.org</email>
      <organization />
      <roles>
        <role>Java Developer</role>
      </roles>
    </developer>
    <developer>
      <name>Steven Caswell</name>
      <id>scaswell</id>
      <email>stevencaswell@apache.org</email>
      <organization />
      <roles>
        <role>Java Developer</role>
      </roles>
      <timezone>-5</timezone>
    </developer>
    <developer>
      <name>Robert Burrell Donkin</name>
      <id>rdonkin</id>
      <email>rdonkin@apache.org</email>
      <organization />
      <roles>
        <role>Java Developer</role>
      </roles>
    </developer>
    <developer>
      <name>Gary D. Gregory</name>
      <id>ggregory</id>
      <email>ggregory@apache.org</email>
      <timezone>-5</timezone>
      <roles>
        <role>Java Developer</role>
      </roles>
    </developer>
    <developer>
      <name>Fredrik Westermarck</name>
      <id>fredrik</id>
      <email />
      <organization />
      <roles>
        <role>Java Developer</role>
      </roles>
    </developer>
    <developer>
      <name>James Carman</name>
      <id>jcarman</id>
      <email>jcarman@apache.org</email>
      <organization>Carman Consulting, Inc.</organization>
      <roles>
        <role>Java Developer</role>
      </roles>
    </developer>
    <developer>
      <name>Niall Pemberton</name>
      <id>niallp</id>
      <roles>
        <role>Java Developer</role>
      </roles>
    </developer>
    <developer>
      <name>Matt Benson</name>
      <id>mbenson</id>
      <roles>
        <role>Java Developer</role>
      </roles>
    </developer>
    <developer>
      <name>Joerg Schaible</name>
      <id>joehni</id>
      <email>joerg.schaible@gmx.de</email>
      <roles>
        <role>Java Developer</role>
      </roles>
      <timezone>+1</timezone>
    </developer>
    <developer>
      <name>Oliver Heger</name>
      <id>oheger</id>
      <email>oheger@apache.org</email>
      <timezone>+1</timezone>
      <roles>
        <role>Java Developer</role>
      </roles>
    </developer>
    <developer>
      <name>Paul Benedict</name>
      <id>pbenedict</id>
      <email>pbenedict@apache.org</email>
      <roles>
        <role>Java Developer</role>
      </roles>
    </developer>
    <developer>
      <name>Benedikt Ritter</name>
      <id>britter</id>
      <email>britter@apache.org</email>
      <roles>
        <role>Java Developer</role>
      </roles>
    </developer>
    <developer>
      <name>Duncan Jones</name>
      <id>djones</id>
      <email>djones@apache.org</email>
      <timezone>0</timezone>
      <roles>
        <role>Java Developer</role>
      </roles>
    </developer>
    <developer>
      <name>Loic Guibert</name>
      <id>lguibert</id>
      <email>lguibert@apache.org</email>
      <timezone>+4</timezone>
      <roles>
        <role>Java Developer</role>
      </roles>
    </developer>
    <developer>
      <name>Rob Tompkins</name>
      <id>chtompki</id>
      <email>chtompki@apache.org</email>
      <timezone>-5</timezone>
      <roles>
        <role>Java Developer</role>
      </roles>
    </developer>
  </developers>
  <contributors>
    <contributor>
      <name>C. Scott Ananian</name>
    </contributor>
    <contributor>
      <name>Chris Audley</name>
    </contributor>
    <contributor>
      <name>Stephane Bailliez</name>
    </contributor>
    <contributor>
      <name>Michael Becke</name>
    </contributor>
    <contributor>
      <name>Benjamin Bentmann</name>
    </contributor>
    <contributor>
      <name>Ola Berg</name>
    </contributor>
    <contributor>
      <name>Nathan Beyer</name>
    </contributor>
    <contributor>
      <name>Stefan Bodewig</name>
    </contributor>
    <contributor>
      <name>Janek Bogucki</name>
    </contributor>
    <contributor>
      <name>Mike Bowler</name>
    </contributor>
    <contributor>
      <name>Sean Brown</name>
    </contributor>
    <contributor>
      <name>Alexander Day Chaffee</name>
    </contributor>
    <contributor>
      <name>Al Chou</name>
    </contributor>
    <contributor>
      <name>Greg Coladonato</name>
    </contributor>
    <contributor>
      <name>Maarten Coene</name>
    </contributor>
    <contributor>
      <name>Justin Couch</name>
    </contributor>
    <contributor>
      <name>Michael Davey</name>
    </contributor>
    <contributor>
      <name>Norm Deane</name>
    </contributor>
    <contributor>
      <name>Morgan Delagrange</name>
    </contributor>
    <contributor>
      <name>Ringo De Smet</name>
    </contributor>
    <contributor>
      <name>Russel Dittmar</name>
    </contributor>
    <contributor>
      <name>Steve Downey</name>
    </contributor>
    <contributor>
      <name>Matthias Eichel</name>
    </contributor>
    <contributor>
      <name>Christopher Elkins</name>
    </contributor>
    <contributor>
      <name>Chris Feldhacker</name>
    </contributor>
    <contributor>
      <name>Roland Foerther</name>
    </contributor>
    <contributor>
      <name>Pete Gieser</name>
    </contributor>
    <contributor>
      <name>Jason Gritman</name>
    </contributor>
    <contributor>
      <name>Matthew Hawthorne</name>
    </contributor>
    <contributor>
      <name>Michael Heuer</name>
    </contributor>
    <contributor>
      <name>Chas Honton</name>
    </contributor>
    <contributor>
      <name>Chris Hyzer</name>
    </contributor>
    <contributor>
      <name>Paul Jack</name>
    </contributor>
    <contributor>
      <name>Marc Johnson</name>
    </contributor>
    <contributor>
      <name>Shaun Kalley</name>
    </contributor>
    <contributor>
      <name>Tetsuya Kaneuchi</name>
    </contributor>
    <contributor>
      <name>Nissim Karpenstein</name>
    </contributor>
    <contributor>
      <name>Ed Korthof</name>
    </contributor>
    <contributor>
      <name>Holger Krauth</name>
    </contributor>
    <contributor>
      <name>Rafal Krupinski</name>
    </contributor>
    <contributor>
      <name>Rafal Krzewski</name>
    </contributor>
    <contributor>
      <name>David Leppik</name>
    </contributor>
    <contributor>
      <name>Eli Lindsey</name>
    </contributor>
    <contributor>
      <name>Sven Ludwig</name>
    </contributor>
    <contributor>
      <name>Craig R. McClanahan</name>
    </contributor>
    <contributor>
      <name>Rand McNeely</name>
    </contributor>
    <contributor>
      <name>Hendrik Maryns</name>
    </contributor>
    <contributor>
      <name>Dave Meikle</name>
    </contributor>
    <contributor>
      <name>Nikolay Metchev</name>
    </contributor>
    <contributor>
      <name>Kasper Nielsen</name>
    </contributor>
    <contributor>
      <name>Tim O'Brien</name>
    </contributor>
    <contributor>
      <name>Brian S O'Neill</name>
    </contributor>
    <contributor>
      <name>Andrew C. Oliver</name>
    </contributor>
    <contributor>
      <name>Alban Peignier</name>
    </contributor>
    <contributor>
      <name>Moritz Petersen</name>
    </contributor>
    <contributor>
      <name>Dmitri Plotnikov</name>
    </contributor>
    <contributor>
      <name>Neeme Praks</name>
    </contributor>
    <contributor>
      <name>Eric Pugh</name>
    </contributor>
    <contributor>
      <name>Stephen Putman</name>
    </contributor>
    <contributor>
      <name>Travis Reeder</name>
    </contributor>
    <contributor>
      <name>Antony Riley</name>
    </contributor>
    <contributor>
      <name>Valentin Rocher</name>
    </contributor>
    <contributor>
      <name>Scott Sanders</name>
    </contributor>
    <contributor>
      <name>James Sawle</name>
    </contributor>
    <contributor>
      <name>Ralph Schaer</name>
    </contributor>
    <contributor>
      <name>Henning P. Schmiedehausen</name>
    </contributor>
    <contributor>
      <name>Sean Schofield</name>
    </contributor>
    <contributor>
      <name>Robert Scholte</name>
    </contributor>
    <contributor>
      <name>Reuben Sivan</name>
    </contributor>
    <contributor>
      <name>Ville Skytta</name>
    </contributor>
    <contributor>
      <name>David M. Sledge</name>
    </contributor>
    <contributor>
      <name>Michael A. Smith</name>
    </contributor>
    <contributor>
      <name>Jan Sorensen</name>
    </contributor>
    <contributor>
      <name>Glen Stampoultzis</name>
    </contributor>
    <contributor>
      <name>Scott Stanchfield</name>
    </contributor>
    <contributor>
      <name>Jon S. Stevens</name>
    </contributor>
    <contributor>
      <name>Sean C. Sullivan</name>
    </contributor>
    <contributor>
      <name>Ashwin Suresh</name>
    </contributor>
    <contributor>
      <name>Helge Tesgaard</name>
    </contributor>
    <contributor>
      <name>Arun Mammen Thomas</name>
    </contributor>
    <contributor>
      <name>Masato Tezuka</name>
    </contributor>
    <contributor>
      <name>Daniel Trebbien</name>
    </contributor>
    <contributor>
      <name>Jeff Varszegi</name>
    </contributor>
    <contributor>
      <name>Chris Webb</name>
    </contributor>
    <contributor>
      <name>Mario Winterer</name>
    </contributor>
    <contributor>
      <name>Stepan Koltsov</name>
    </contributor>
    <contributor>
      <name>Holger Hoffstatte</name>
    </contributor>
    <contributor>
      <name>Derek C. Ashmore</name>
    </contributor>
    <contributor>
      <name>Sebastien Riou</name>
    </contributor>
    <contributor>
      <name>Allon Mureinik</name>
    </contributor>
    <contributor>
      <name>Adam Hooper</name>
    </contributor>
    <contributor>
      <name>Chris Karcher</name>
    </contributor>
    <contributor>
      <name>Michael Osipov</name>
    </contributor>
    <contributor>
      <name>Thiago Andrade</name>
    </contributor>
    <contributor>
      <name>Jonathan Baker</name>
    </contributor>
    <contributor>
      <name>Mikhail Mazursky</name>
    </contributor>
    <contributor>
      <name>Fabian Lange</name>
    </contributor>
    <contributor>
      <name>Michał Kordas</name>
    </contributor>
    <contributor>
      <name>Felipe Adorno</name>
    </contributor>
    <contributor>
      <name>Adrian Ber</name>
    </contributor>
    <contributor>
      <name>Mark Dacek</name>
    </contributor>
  </contributors>

  <!-- Lang should depend on very little -->
  <dependencies>
    <!-- testing -->
    <dependency>
      <groupId>org.junit.jupiter</groupId>
      <artifactId>junit-jupiter</artifactId>
      <version>5.4.0</version>
      <scope>test</scope>
    </dependency>
    <dependency>
      <groupId>org.junit-pioneer</groupId>
      <artifactId>junit-pioneer</artifactId>
      <version>0.3.0</version>
      <scope>test</scope>
    </dependency>
    <dependency>
      <groupId>org.hamcrest</groupId>
      <artifactId>hamcrest</artifactId>
      <version>2.1</version>
      <scope>test</scope>
    </dependency>

    <dependency>
      <groupId>org.easymock</groupId>
      <artifactId>easymock</artifactId>
      <version>4.0.2</version>
      <scope>test</scope>
    </dependency>

    <dependency>
      <groupId>org.openjdk.jmh</groupId>
      <artifactId>jmh-core</artifactId>
      <version>${jmh.version}</version>
      <scope>test</scope>
    </dependency>

    <dependency>
      <groupId>org.openjdk.jmh</groupId>
      <artifactId>jmh-generator-annprocess</artifactId>
      <version>${jmh.version}</version>
      <scope>test</scope>
    </dependency>

    <dependency>
      <groupId>org.checkerframework</groupId>
      <artifactId>checker-qual</artifactId>
      <version>2.8.1</version>
    </dependency>
    <dependency>
      <groupId>org.checkerframework</groupId>
      <artifactId>jdk8</artifactId>
      <version>2.8.1</version>
    </dependency>

  </dependencies>

  <distributionManagement>
    <site>
      <id>apache.website</id>
      <name>Apache Commons Site</name>
      <url>scm:svn:https://svn.apache.org/repos/infra/websites/production/commons/content/proper/commons-lang/</url>
    </site>
  </distributionManagement>

  <properties>
    <argLine>-Xmx512m</argLine>
    <project.build.sourceEncoding>ISO-8859-1</project.build.sourceEncoding>
    <project.reporting.outputEncoding>UTF-8</project.reporting.outputEncoding>
    <maven.compiler.source>1.8</maven.compiler.source>
    <maven.compiler.target>1.8</maven.compiler.target>
    <annotatedJdk>${org.checkerframework:jdk8:jar}</annotatedJdk>
    <!--
       This is also  used to generate download_xxx file name.
       To override this when generating the download page:

       mvn commons:download-page -Dcommons.componentid=lang

       The above seems to change the download page name but not any other
       properties that depend on the componentid.

       N.B. The componentid is also used by the parent pom as part of the OSGI symbolic name.
    -->
    <commons.componentid>lang</commons.componentid>
    <commons.packageId>lang3</commons.packageId>
    <commons.module.name>org.apache.commons.lang3</commons.module.name>
    <!-- Current 3.x release series -->
    <commons.release.version>3.9</commons.release.version>
    <commons.release.desc>(Java 8+)</commons.release.desc>
    <!-- Previous 2.x release series -->
    <commons.release.2.version>2.6</commons.release.2.version>
    <commons.release.2.desc>(Requires Java 1.2 or later)</commons.release.2.desc>
    <!-- Override generated name -->
    <commons.release.2.name>commons-lang-${commons.release.2.version}</commons.release.2.name>
    <commons.jira.id>LANG</commons.jira.id>
    <commons.jira.pid>12310481</commons.jira.pid>

    <commons.site.path>lang</commons.site.path>
    <commons.scmPubUrl>https://svn.apache.org/repos/infra/websites/production/commons/content/proper/commons-lang</commons.scmPubUrl>
    <commons.scmPubCheckoutDirectory>site-content</commons.scmPubCheckoutDirectory>
    <commons.encoding>utf-8</commons.encoding>

    <checkstyle.plugin.version>3.0.0</checkstyle.plugin.version>
    <checkstyle.version>8.17</checkstyle.version>

    <spotbugs.plugin.version>3.1.10</spotbugs.plugin.version>
    <japicmp.skip>false</japicmp.skip>

    <!-- JMH Benchmark related properties, version, target compiler and name of the benchmarking uber jar. -->
    <jmh.version>1.21</jmh.version>
    <uberjar.name>benchmarks</uberjar.name>

<<<<<<< HEAD
    <commons.jacoco.version>0.8.2</commons.jacoco.version>
=======
    <commons.jacoco.version>0.8.3</commons.jacoco.version>
    <commons.surefire.version>3.0.0-M3</commons.surefire.version>
    <commons.javadoc.version>3.1.0</commons.javadoc.version>
>>>>>>> 5c98ab1f

    <!-- generate report even if there are binary incompatible changes -->
    <commons.japicmp.breakBuildOnBinaryIncompatibleModifications>false</commons.japicmp.breakBuildOnBinaryIncompatibleModifications>
    <!-- 0.12.0 dies with a NullPointerException -->
    <commons.japicmp.version>0.11.1</commons.japicmp.version>

    <!-- Commons Release Plugin -->
    <commons.bc.version>3.8</commons.bc.version>
    <commons.rc.version>RC1</commons.rc.version>
    <commons.release.isDistModule>true</commons.release.isDistModule>
    <commons.distSvnStagingUrl>scm:svn:https://dist.apache.org/repos/dist/dev/commons/lang</commons.distSvnStagingUrl>
    <commons.releaseManagerName>Rob Tompkins</commons.releaseManagerName>
    <commons.releaseManagerKey>B6E73D84EA4FCC47166087253FAAD2CD5ECBB314</commons.releaseManagerKey>
  </properties>


  <build>
   <defaultGoal>clean verify apache-rat:check clirr:check checkstyle:check spotbugs:check javadoc:javadoc</defaultGoal>
   <pluginManagement>
      <plugins>
        <plugin>
          <groupId>org.apache.rat</groupId>
          <artifactId>apache-rat-plugin</artifactId>
          <configuration>
            <excludes>
              <exclude>site-content/**</exclude>
              <exclude>src/site/resources/.htaccess</exclude>
              <exclude>src/site/resources/download_lang.cgi</exclude>
              <exclude>src/site/resources/release-notes/RELEASE-NOTES-*.txt</exclude>
              <exclude>src/test/resources/lang-708-input.txt</exclude>
            </excludes>
          </configuration>
        </plugin>
        <!-- override skip property of parent pom -->
        <plugin>
          <groupId>com.github.siom79.japicmp</groupId>
          <artifactId>japicmp-maven-plugin</artifactId>
          <configuration>
            <skip>false</skip>
          </configuration>
        </plugin>
      </plugins>
    </pluginManagement>
    <plugins>
      <plugin>
<<<<<<< HEAD
=======
        <artifactId>maven-javadoc-plugin</artifactId>
        <configuration>
          <source>${maven.compiler.source}</source>
          <quiet>true</quiet>
          <encoding>utf-8</encoding>
          <docEncoding>utf-8</docEncoding>
          <notimestamp>true</notimestamp>
          <links>
            <link>http://docs.oracle.com/javase/7/docs/api/</link>
            <link>http://docs.oracle.com/javaee/6/api/</link>
          </links>
          <archive>
            <manifest>
              <addDefaultImplementationEntries>true</addDefaultImplementationEntries>
              <addDefaultSpecificationEntries>true</addDefaultSpecificationEntries>
            </manifest>
          </archive>
        </configuration>
        <executions>
          <execution>
            <id>create-javadoc-jar</id>
            <goals>
              <goal>javadoc</goal>
              <goal>jar</goal>
            </goals>
            <phase>package</phase>
          </execution>
        </executions>
      </plugin>
      <plugin>
>>>>>>> 5c98ab1f
        <groupId>org.apache.maven.plugins</groupId>
        <artifactId>maven-surefire-plugin</artifactId>
        <executions>
          <execution>
            <id>plain</id>
            <configuration>
              <includes>
                <include>**/*Test.java</include>
              </includes>
              <runOrder>random</runOrder>
            </configuration>
          </execution>
          <!-- <execution> <id>security-manager-test</id> <phase>integration-test</phase> <goals> <goal>test</goal> </goals> <configuration>
            <includes> <include>**/*Test.java</include> </includes> <argLine>-Djava.security.manager -Djava.security.policy=${basedir}/src/test/resources/java.policy</argLine>
            </configuration> </execution> -->
        </executions>
      </plugin>
      <plugin>
        <artifactId>maven-assembly-plugin</artifactId>
        <configuration>
          <descriptors>
            <descriptor>src/assembly/bin.xml</descriptor>
            <descriptor>src/assembly/src.xml</descriptor>
          </descriptors>
          <tarLongFileMode>gnu</tarLongFileMode>
        </configuration>
      </plugin>
      <plugin>
        <groupId>org.apache.maven.plugins</groupId>
        <artifactId>maven-jar-plugin</artifactId>
        <executions>
          <execution>
            <goals>
              <goal>test-jar</goal>
            </goals>
          </execution>
        </executions>
        <configuration>
          <archive combine.children="append">
            <manifestEntries>
              <Automatic-Module-Name>${commons.module.name}</Automatic-Module-Name>
            </manifestEntries>
          </archive>
        </configuration>
      </plugin>
      <plugin>
        <groupId>org.apache.maven.plugins</groupId>
        <artifactId>maven-scm-publish-plugin</artifactId>
        <configuration>
          <ignorePathsToDelete>
            <ignorePathToDelete>javadocs</ignorePathToDelete>
          </ignorePathsToDelete>
        </configuration>
      </plugin>
      <plugin>
        <artifactId>maven-checkstyle-plugin</artifactId>
        <version>${checkstyle.plugin.version}</version>
        <configuration>
          <configLocation>${basedir}/checkstyle.xml</configLocation>
          <includeTestSourceDirectory>true</includeTestSourceDirectory>
          <enableRulesSummary>false</enableRulesSummary>
        </configuration>
        <dependencies>
          <dependency>
            <groupId>com.puppycrawl.tools</groupId>
            <artifactId>checkstyle</artifactId>
            <version>${checkstyle.version}</version>
          </dependency>
        </dependencies>
      </plugin>
      <plugin>
        <groupId>com.github.spotbugs</groupId>
        <artifactId>spotbugs-maven-plugin</artifactId>
        <version>${spotbugs.plugin.version}</version>
        <configuration>
          <excludeFilterFile>${basedir}/spotbugs-exclude-filter.xml</excludeFilterFile>
        </configuration>
      </plugin>
    </plugins>

  </build>

  <reporting>
    <plugins>
      <plugin>
        <artifactId>maven-checkstyle-plugin</artifactId>
        <version>${checkstyle.plugin.version}</version>
        <configuration>
          <configLocation>${basedir}/checkstyle.xml</configLocation>
          <includeTestSourceDirectory>true</includeTestSourceDirectory>
          <enableRulesSummary>false</enableRulesSummary>
        </configuration>
        <reportSets>
          <reportSet>
            <reports>
              <report>checkstyle</report>
            </reports>
          </reportSet>
        </reportSets>
      </plugin>
      <!-- Requires setting 'export MAVEN_OPTS="-Xmx512m -XX:MaxPermSize=128m" ' -->
      <plugin>
        <groupId>com.github.spotbugs</groupId>
        <artifactId>spotbugs-maven-plugin</artifactId>
        <version>${spotbugs.plugin.version}</version>
        <configuration>
          <excludeFilterFile>${basedir}/spotbugs-exclude-filter.xml</excludeFilterFile>
        </configuration>
      </plugin>
      <plugin>
        <artifactId>maven-pmd-plugin</artifactId>
        <version>3.10.0</version>
        <configuration>
          <targetJdk>${maven.compiler.target}</targetJdk>
        </configuration>
      </plugin>
      <plugin>
        <groupId>org.codehaus.mojo</groupId>
        <artifactId>taglist-maven-plugin</artifactId>
        <version>2.4</version>
        <configuration>
          <tagListOptions>
            <tagClasses>
              <tagClass>
                <displayName>Needs Work</displayName>
                <tags>
                  <tag>
                    <matchString>TODO</matchString>
                    <matchType>exact</matchType>
                  </tag>
                  <tag>
                    <matchString>FIXME</matchString>
                    <matchType>exact</matchType>
                  </tag>
                  <tag>
                    <matchString>XXX</matchString>
                    <matchType>exact</matchType>
                  </tag>
                </tags>
              </tagClass>
              <tagClass>
                <displayName>Noteable Markers</displayName>
                <tags>
                  <tag>
                    <matchString>NOTE</matchString>
                    <matchType>exact</matchType>
                  </tag>
                  <tag>
                    <matchString>NOPMD</matchString>
                    <matchType>exact</matchType>
                  </tag>
                  <tag>
                    <matchString>NOSONAR</matchString>
                    <matchType>exact</matchType>
                  </tag>
                </tags>
              </tagClass>
            </tagClasses>
          </tagListOptions>
        </configuration>
      </plugin>
      <plugin>
        <groupId>org.codehaus.mojo</groupId>
        <artifactId>javancss-maven-plugin</artifactId>
        <version>2.1</version>
      </plugin>
    </plugins>
  </reporting>

  <profiles>
    <profile>
      <id>setup-checkout</id>
      <activation>
        <file>
          <missing>site-content</missing>
        </file>
      </activation>
      <build>
        <plugins>
          <plugin>
            <groupId>org.apache.maven.plugins</groupId>
            <artifactId>maven-antrun-plugin</artifactId>
            <executions>
              <execution>
                <id>prepare-checkout</id>
                <phase>pre-site</phase>
                <goals>
                  <goal>run</goal>
                </goals>
                <configuration>
                  <tasks>
                    <exec executable="svn">
                      <arg line="checkout --depth immediates ${commons.scmPubUrl} ${commons.scmPubCheckoutDirectory}" />
                    </exec>

                    <exec executable="svn">
                      <arg line="update --set-depth exclude ${commons.scmPubCheckoutDirectory}/javadocs" />
                    </exec>

                    <pathconvert pathsep=" " property="dirs">
                      <dirset dir="${commons.scmPubCheckoutDirectory}" includes="*" />
                    </pathconvert>
                    <exec executable="svn">
                      <arg line="update --set-depth infinity ${dirs}" />
                    </exec>
                  </tasks>
                </configuration>
              </execution>
            </executions>
          </plugin>
          <plugin>
            <!-- This plugin will set properties values using dependency information -->
            <groupId>org.apache.maven.plugins</groupId>
            <artifactId>maven-dependency-plugin</artifactId>
            <executions>
              <execution>
                <goals>
                  <goal>properties</goal>
                  </goals>
              </execution>
            </executions>
          </plugin>
          <plugin>
            <artifactId>maven-compiler-plugin</artifactId>
            <version>3.6.1</version>
            <configuration>
              <source>1.8</source>
              <target>1.8</target>
              <compilerArguments>
                <Xmaxerrs>10000</Xmaxerrs>
                <Xmaxwarns>10000</Xmaxwarns>
              </compilerArguments>
              <annotationProcessorPaths>
                <path>
                  <groupId>org.checkerframework</groupId>
                  <artifactId>checker</artifactId>
                  <version>2.8.1</version>
                </path>
              </annotationProcessorPaths>
              <annotationProcessors>
                <!-- Add all the checkers you want to enable here -->
                <annotationProcessor>org.checkerframework.checker.index.IndexChecker</annotationProcessor>
              </annotationProcessors>
              <compilerArgs>
                <!-- location of the annotated JDK, which comes from a Maven dependency -->
                <arg>-Xbootclasspath/p:${annotatedJdk}</arg>
                <!-- -Awarns turns type-checking warnings into errors. -->
                <!-- <arg>-Awarns</arg> -->
                <arg>-AonlyDefs=^org\.apache\.commons\.lang3\.builder\.|^org\.apache\.commons\.lang3\.exception\.|^org\.apache\.commons\.lang3\.reflect\.|^org\.apache\.commons\.lang3\.time\.|^org\.apache\.commons\.lang3\.math\.</arg>
                <arg>-Astubs=/Stubs/</arg>
              </compilerArgs>
            </configuration>
          </plugin>

        </plugins>
      </build>
    </profile>

    <profile>
      <id>java9+</id>
      <activation>
        <jdk>[9,)</jdk>
      </activation>
      <properties>
        <!-- LANG-1265: allow tests to access private fields/methods of java.base classes via reflection -->
        <argLine>-Xmx512m --add-opens java.base/java.lang.reflect=ALL-UNNAMED --add-opens java.base/java.lang=ALL-UNNAMED</argLine>
        <!-- coverall version 4.3.0 does not work with java 9, see https://github.com/trautonen/coveralls-maven-plugin/issues/112 -->
        <coveralls.skip>true</coveralls.skip>
      </properties>
    </profile>

    <profile>
<<<<<<< HEAD
      <id>java11</id>
      <activation>
        <jdk>11</jdk>
      </activation>
      <properties>
        <!-- workaround for https://bugs.openjdk.java.net/browse/JDK-8212233
             which causes javadoc to fail with "Exit code: 1 - javadoc: error - The code being documented uses modules
             but the packages defined in https://docs.oracle.com/javase/7/docs/api/ are in the unnamed module."  -->
        <maven.javadoc.skip>true</maven.javadoc.skip>
      </properties>
    </profile>

    <profile>
=======
>>>>>>> 5c98ab1f
      <id>benchmark</id>
      <properties>
        <skipTests>true</skipTests>
        <benchmark>org.apache</benchmark>
      </properties>
      <build>
        <plugins>
          <plugin>
            <groupId>org.codehaus.mojo</groupId>
            <artifactId>exec-maven-plugin</artifactId>
            <version>1.6.0</version>
            <executions>
              <execution>
                <id>benchmark</id>
                <phase>test</phase>
                <goals>
                  <goal>exec</goal>
                </goals>
                <configuration>
                  <classpathScope>test</classpathScope>
                  <executable>java</executable>
                  <arguments>
                    <argument>-classpath</argument>
                    <classpath/>
                    <argument>org.openjdk.jmh.Main</argument>
                    <argument>-rf</argument>
                    <argument>json</argument>
                    <argument>-rff</argument>
                    <argument>target/jmh-result.${benchmark}.json</argument>
                    <argument>${benchmark}</argument>
                  </arguments>
                </configuration>
              </execution>
            </executions>
          </plugin>
        </plugins>
      </build>
    </profile>
      <profile>
    <id>checker</id>
    <dependencies>
      <dependency>
        <groupId>org.checkerframework</groupId>
        <artifactId>jdk8</artifactId>
        <version>1.9.13</version>
        <scope>provided</scope>
      </dependency>
    </dependencies>
    <build>
      <plugins>
        <plugin>
          <groupId>org.apache.maven.plugins</groupId>
          <artifactId>maven-dependency-plugin</artifactId>
          <version>2.10</version>
          <executions>
            <execution>
              <goals>
                <goal>properties</goal>
              </goals>
            </execution>
          </executions>
        </plugin>
        <plugin>
          <groupId>org.apache.maven.plugins</groupId>
          <artifactId>maven-compiler-plugin</artifactId>
          <version>3.3</version>
          <configuration>
            <source>${java.version}</source>
            <target>${java.version}</target>
            <annotationProcessors>
              <annotationProcessor>org.checkerframework.checker.index.IndexChecker</annotationProcessor>
            </annotationProcessors>
            <compilerArgs>
              <arg>-Xbootclasspath/p:${org.checkerframework:jdk8:jar}</arg>
            </compilerArgs>
          </configuration>
        </plugin>
      </plugins>
    </build>
  </profile>

  </profiles>
</project><|MERGE_RESOLUTION|>--- conflicted
+++ resolved
@@ -618,13 +618,9 @@
     <jmh.version>1.21</jmh.version>
     <uberjar.name>benchmarks</uberjar.name>
 
-<<<<<<< HEAD
-    <commons.jacoco.version>0.8.2</commons.jacoco.version>
-=======
     <commons.jacoco.version>0.8.3</commons.jacoco.version>
     <commons.surefire.version>3.0.0-M3</commons.surefire.version>
     <commons.javadoc.version>3.1.0</commons.javadoc.version>
->>>>>>> 5c98ab1f
 
     <!-- generate report even if there are binary incompatible changes -->
     <commons.japicmp.breakBuildOnBinaryIncompatibleModifications>false</commons.japicmp.breakBuildOnBinaryIncompatibleModifications>
@@ -670,8 +666,6 @@
     </pluginManagement>
     <plugins>
       <plugin>
-<<<<<<< HEAD
-=======
         <artifactId>maven-javadoc-plugin</artifactId>
         <configuration>
           <source>${maven.compiler.source}</source>
@@ -702,7 +696,6 @@
         </executions>
       </plugin>
       <plugin>
->>>>>>> 5c98ab1f
         <groupId>org.apache.maven.plugins</groupId>
         <artifactId>maven-surefire-plugin</artifactId>
         <executions>
@@ -975,7 +968,6 @@
     </profile>
 
     <profile>
-<<<<<<< HEAD
       <id>java11</id>
       <activation>
         <jdk>11</jdk>
@@ -989,8 +981,6 @@
     </profile>
 
     <profile>
-=======
->>>>>>> 5c98ab1f
       <id>benchmark</id>
       <properties>
         <skipTests>true</skipTests>
