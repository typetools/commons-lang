/*
 * Licensed to the Apache Software Foundation (ASF) under one or more
 * contributor license agreements.  See the NOTICE file distributed with
 * this work for additional information regarding copyright ownership.
 * The ASF licenses this file to You under the Apache License, Version 2.0
 * (the "License"); you may not use this file except in compliance with
 * the License.  You may obtain a copy of the License at
 *
 *      http://www.apache.org/licenses/LICENSE-2.0
 *
 * Unless required by applicable law or agreed to in writing, software
 * distributed under the License is distributed on an "AS IS" BASIS,
 * WITHOUT WARRANTIES OR CONDITIONS OF ANY KIND, either express or implied.
 * See the License for the specific language governing permissions and
 * limitations under the License.
 */
package org.apache.commons.lang3.math;

import java.lang.reflect.Array;
import java.math.BigDecimal;
import java.math.BigInteger;

import java.math.RoundingMode;
import org.apache.commons.lang3.StringUtils;
import org.apache.commons.lang3.Validate;

import org.checkerframework.checker.index.qual.IndexOrHigh;
import org.checkerframework.checker.index.qual.IndexFor;
import org.checkerframework.common.value.qual.MinLen;

/**
 * <p>Provides extra functionality for Java Number classes.</p>
 *
 * @since 2.0
 */
public class NumberUtils {

    /** Reusable Long constant for zero. */
    public static final Long LONG_ZERO = Long.valueOf(0L);
    /** Reusable Long constant for one. */
    public static final Long LONG_ONE = Long.valueOf(1L);
    /** Reusable Long constant for minus one. */
    public static final Long LONG_MINUS_ONE = Long.valueOf(-1L);
    /** Reusable Integer constant for zero. */
    public static final Integer INTEGER_ZERO = Integer.valueOf(0);
    /** Reusable Integer constant for one. */
    public static final Integer INTEGER_ONE = Integer.valueOf(1);
    /** Reusable Integer constant for two */
    public static final Integer INTEGER_TWO = Integer.valueOf(2);
    /** Reusable Integer constant for minus one. */
    public static final Integer INTEGER_MINUS_ONE = Integer.valueOf(-1);
    /** Reusable Short constant for zero. */
    public static final Short SHORT_ZERO = Short.valueOf((short) 0);
    /** Reusable Short constant for one. */
    public static final Short SHORT_ONE = Short.valueOf((short) 1);
    /** Reusable Short constant for minus one. */
    public static final Short SHORT_MINUS_ONE = Short.valueOf((short) -1);
    /** Reusable Byte constant for zero. */
    public static final Byte BYTE_ZERO = Byte.valueOf((byte) 0);
    /** Reusable Byte constant for one. */
    public static final Byte BYTE_ONE = Byte.valueOf((byte) 1);
    /** Reusable Byte constant for minus one. */
    public static final Byte BYTE_MINUS_ONE = Byte.valueOf((byte) -1);
    /** Reusable Double constant for zero. */
    public static final Double DOUBLE_ZERO = Double.valueOf(0.0d);
    /** Reusable Double constant for one. */
    public static final Double DOUBLE_ONE = Double.valueOf(1.0d);
    /** Reusable Double constant for minus one. */
    public static final Double DOUBLE_MINUS_ONE = Double.valueOf(-1.0d);
    /** Reusable Float constant for zero. */
    public static final Float FLOAT_ZERO = Float.valueOf(0.0f);
    /** Reusable Float constant for one. */
    public static final Float FLOAT_ONE = Float.valueOf(1.0f);
    /** Reusable Float constant for minus one. */
    public static final Float FLOAT_MINUS_ONE = Float.valueOf(-1.0f);


    /**
     * <p><code>NumberUtils</code> instances should NOT be constructed in standard programming.
     * Instead, the class should be used as <code>NumberUtils.toInt("6");</code>.</p>
     *
     * <p>This constructor is public to permit tools that require a JavaBean instance
     * to operate.</p>
     */
    public NumberUtils() {
        super();
    }

    //-----------------------------------------------------------------------
    /**
     * <p>Convert a <code>String</code> to an <code>int</code>, returning
     * <code>zero</code> if the conversion fails.</p>
     *
     * <p>If the string is <code>null</code>, <code>zero</code> is returned.</p>
     *
     * <pre>
     *   NumberUtils.toInt(null) = 0
     *   NumberUtils.toInt("")   = 0
     *   NumberUtils.toInt("1")  = 1
     * </pre>
     *
     * @param str  the string to convert, may be null
     * @return the int represented by the string, or <code>zero</code> if
     *  conversion fails
     * @since 2.1
     */
    public static int toInt(final String str) {
        return toInt(str, 0);
    }

    /**
     * <p>Convert a <code>String</code> to an <code>int</code>, returning a
     * default value if the conversion fails.</p>
     *
     * <p>If the string is <code>null</code>, the default value is returned.</p>
     *
     * <pre>
     *   NumberUtils.toInt(null, 1) = 1
     *   NumberUtils.toInt("", 1)   = 1
     *   NumberUtils.toInt("1", 0)  = 1
     * </pre>
     *
     * @param str  the string to convert, may be null
     * @param defaultValue  the default value
     * @return the int represented by the string, or the default if conversion fails
     * @since 2.1
     */
    public static int toInt(final String str, final int defaultValue) {
        if (str == null) {
            return defaultValue;
        }
        try {
            return Integer.parseInt(str);
        } catch (final NumberFormatException nfe) {
            return defaultValue;
        }
    }

    /**
     * <p>Convert a <code>String</code> to a <code>long</code>, returning
     * <code>zero</code> if the conversion fails.</p>
     *
     * <p>If the string is <code>null</code>, <code>zero</code> is returned.</p>
     *
     * <pre>
     *   NumberUtils.toLong(null) = 0L
     *   NumberUtils.toLong("")   = 0L
     *   NumberUtils.toLong("1")  = 1L
     * </pre>
     *
     * @param str  the string to convert, may be null
     * @return the long represented by the string, or <code>0</code> if
     *  conversion fails
     * @since 2.1
     */
    public static long toLong(final String str) {
        return toLong(str, 0L);
    }

    /**
     * <p>Convert a <code>String</code> to a <code>long</code>, returning a
     * default value if the conversion fails.</p>
     *
     * <p>If the string is <code>null</code>, the default value is returned.</p>
     *
     * <pre>
     *   NumberUtils.toLong(null, 1L) = 1L
     *   NumberUtils.toLong("", 1L)   = 1L
     *   NumberUtils.toLong("1", 0L)  = 1L
     * </pre>
     *
     * @param str  the string to convert, may be null
     * @param defaultValue  the default value
     * @return the long represented by the string, or the default if conversion fails
     * @since 2.1
     */
    public static long toLong(final String str, final long defaultValue) {
        if (str == null) {
            return defaultValue;
        }
        try {
            return Long.parseLong(str);
        } catch (final NumberFormatException nfe) {
            return defaultValue;
        }
    }

    /**
     * <p>Convert a <code>String</code> to a <code>float</code>, returning
     * <code>0.0f</code> if the conversion fails.</p>
     *
     * <p>If the string <code>str</code> is <code>null</code>,
     * <code>0.0f</code> is returned.</p>
     *
     * <pre>
     *   NumberUtils.toFloat(null)   = 0.0f
     *   NumberUtils.toFloat("")     = 0.0f
     *   NumberUtils.toFloat("1.5")  = 1.5f
     * </pre>
     *
     * @param str the string to convert, may be <code>null</code>
     * @return the float represented by the string, or <code>0.0f</code>
     *  if conversion fails
     * @since 2.1
     */
    public static float toFloat(final String str) {
        return toFloat(str, 0.0f);
    }

    /**
     * <p>Convert a <code>String</code> to a <code>float</code>, returning a
     * default value if the conversion fails.</p>
     *
     * <p>If the string <code>str</code> is <code>null</code>, the default
     * value is returned.</p>
     *
     * <pre>
     *   NumberUtils.toFloat(null, 1.1f)   = 1.0f
     *   NumberUtils.toFloat("", 1.1f)     = 1.1f
     *   NumberUtils.toFloat("1.5", 0.0f)  = 1.5f
     * </pre>
     *
     * @param str the string to convert, may be <code>null</code>
     * @param defaultValue the default value
     * @return the float represented by the string, or defaultValue
     *  if conversion fails
     * @since 2.1
     */
    public static float toFloat(final String str, final float defaultValue) {
      if (str == null) {
          return defaultValue;
      }
      try {
          return Float.parseFloat(str);
      } catch (final NumberFormatException nfe) {
          return defaultValue;
      }
    }

    /**
     * <p>Convert a <code>String</code> to a <code>double</code>, returning
     * <code>0.0d</code> if the conversion fails.</p>
     *
     * <p>If the string <code>str</code> is <code>null</code>,
     * <code>0.0d</code> is returned.</p>
     *
     * <pre>
     *   NumberUtils.toDouble(null)   = 0.0d
     *   NumberUtils.toDouble("")     = 0.0d
     *   NumberUtils.toDouble("1.5")  = 1.5d
     * </pre>
     *
     * @param str the string to convert, may be <code>null</code>
     * @return the double represented by the string, or <code>0.0d</code>
     *  if conversion fails
     * @since 2.1
     */
    public static double toDouble(final String str) {
        return toDouble(str, 0.0d);
    }

    /**
     * <p>Convert a <code>String</code> to a <code>double</code>, returning a
     * default value if the conversion fails.</p>
     *
     * <p>If the string <code>str</code> is <code>null</code>, the default
     * value is returned.</p>
     *
     * <pre>
     *   NumberUtils.toDouble(null, 1.1d)   = 1.1d
     *   NumberUtils.toDouble("", 1.1d)     = 1.1d
     *   NumberUtils.toDouble("1.5", 0.0d)  = 1.5d
     * </pre>
     *
     * @param str the string to convert, may be <code>null</code>
     * @param defaultValue the default value
     * @return the double represented by the string, or defaultValue
     *  if conversion fails
     * @since 2.1
     */
    public static double toDouble(final String str, final double defaultValue) {
      if (str == null) {
          return defaultValue;
      }
      try {
          return Double.parseDouble(str);
      } catch (final NumberFormatException nfe) {
          return defaultValue;
      }
    }

    /**
     * <p>Convert a <code>BigDecimal</code> to a <code>double</code>.</p>
     *
     * <p>If the <code>BigDecimal</code> <code>value</code> is
     * <code>null</code>, then the specified default value is returned.</p>
     *
     * <pre>
     *   NumberUtils.toDouble(null)                     = 0.0d
     *   NumberUtils.toDouble(BigDecimal.valudOf(8.5d)) = 8.5d
     * </pre>
     *
     * @param value the <code>BigDecimal</code> to convert, may be <code>null</code>.
     * @return the double represented by the <code>BigDecimal</code> or
     *  <code>0.0d</code> if the <code>BigDecimal</code> is <code>null</code>.
     * @since 3.8
     */
    public static double toDouble(final BigDecimal value) {
        return toDouble(value, 0.0d);
    }

    /**
     * <p>Convert a <code>BigDecimal</code> to a <code>double</code>.</p>
     *
     * <p>If the <code>BigDecimal</code> <code>value</code> is
     * <code>null</code>, then the specified default value is returned.</p>
     *
     * <pre>
     *   NumberUtils.toDouble(null, 1.1d)                     = 1.1d
     *   NumberUtils.toDouble(BigDecimal.valudOf(8.5d), 1.1d) = 8.5d
     * </pre>
     *
     * @param value the <code>BigDecimal</code> to convert, may be <code>null</code>.
     * @param defaultValue the default value
     * @return the double represented by the <code>BigDecimal</code> or the
     *  defaultValue if the <code>BigDecimal</code> is <code>null</code>.
     * @since 3.8
     */
    public static double toDouble(final BigDecimal value, final double defaultValue) {
        return value == null ? defaultValue : value.doubleValue();
    }

     //-----------------------------------------------------------------------
     /**
     * <p>Convert a <code>String</code> to a <code>byte</code>, returning
     * <code>zero</code> if the conversion fails.</p>
     *
     * <p>If the string is <code>null</code>, <code>zero</code> is returned.</p>
     *
     * <pre>
     *   NumberUtils.toByte(null) = 0
     *   NumberUtils.toByte("")   = 0
     *   NumberUtils.toByte("1")  = 1
     * </pre>
     *
     * @param str  the string to convert, may be null
     * @return the byte represented by the string, or <code>zero</code> if
     *  conversion fails
     * @since 2.5
     */
    public static byte toByte(final String str) {
        return toByte(str, (byte) 0);
    }

    /**
     * <p>Convert a <code>String</code> to a <code>byte</code>, returning a
     * default value if the conversion fails.</p>
     *
     * <p>If the string is <code>null</code>, the default value is returned.</p>
     *
     * <pre>
     *   NumberUtils.toByte(null, 1) = 1
     *   NumberUtils.toByte("", 1)   = 1
     *   NumberUtils.toByte("1", 0)  = 1
     * </pre>
     *
     * @param str  the string to convert, may be null
     * @param defaultValue  the default value
     * @return the byte represented by the string, or the default if conversion fails
     * @since 2.5
     */
    public static byte toByte(final String str, final byte defaultValue) {
        if (str == null) {
            return defaultValue;
        }
        try {
            return Byte.parseByte(str);
        } catch (final NumberFormatException nfe) {
            return defaultValue;
        }
    }

    /**
     * <p>Convert a <code>String</code> to a <code>short</code>, returning
     * <code>zero</code> if the conversion fails.</p>
     *
     * <p>If the string is <code>null</code>, <code>zero</code> is returned.</p>
     *
     * <pre>
     *   NumberUtils.toShort(null) = 0
     *   NumberUtils.toShort("")   = 0
     *   NumberUtils.toShort("1")  = 1
     * </pre>
     *
     * @param str  the string to convert, may be null
     * @return the short represented by the string, or <code>zero</code> if
     *  conversion fails
     * @since 2.5
     */
    public static short toShort(final String str) {
        return toShort(str, (short) 0);
    }

    /**
     * <p>Convert a <code>String</code> to an <code>short</code>, returning a
     * default value if the conversion fails.</p>
     *
     * <p>If the string is <code>null</code>, the default value is returned.</p>
     *
     * <pre>
     *   NumberUtils.toShort(null, 1) = 1
     *   NumberUtils.toShort("", 1)   = 1
     *   NumberUtils.toShort("1", 0)  = 1
     * </pre>
     *
     * @param str  the string to convert, may be null
     * @param defaultValue  the default value
     * @return the short represented by the string, or the default if conversion fails
     * @since 2.5
     */
    public static short toShort(final String str, final short defaultValue) {
        if (str == null) {
            return defaultValue;
        }
        try {
            return Short.parseShort(str);
        } catch (final NumberFormatException nfe) {
            return defaultValue;
        }
    }

    /**
     * Convert a <code>BigDecimal</code> to a <code>BigDecimal</code> with a scale of
     * two that has been rounded using <code>RoundingMode.HALF_EVEN</code>. If the supplied
     * <code>value</code> is null, then <code>BigDecimal.ZERO</code> is returned.
     *
     * <p>Note, the scale of a <code>BigDecimal</code> is the number of digits to the right of the
     * decimal point.</p>
     *
     * @param value the <code>BigDecimal</code> to convert, may be null.
     * @return the scaled, with appropriate rounding, <code>BigDecimal</code>.
     * @since 3.8
     */
    public static BigDecimal toScaledBigDecimal(final BigDecimal value) {
        return toScaledBigDecimal(value, INTEGER_TWO, RoundingMode.HALF_EVEN);
    }

    /**
     * Convert a <code>BigDecimal</code> to a <code>BigDecimal</code> whose scale is the
     * specified value with a <code>RoundingMode</code> applied. If the input <code>value</code>
     * is <code>null</code>, we simply return <code>BigDecimal.ZERO</code>.
     *
     * @param value the <code>BigDecimal</code> to convert, may be null.
     * @param scale the number of digits to the right of the decimal point.
     * @param roundingMode a rounding behavior for numerical operations capable of
     *  discarding precision.
     * @return the scaled, with appropriate rounding, <code>BigDecimal</code>.
     * @since 3.8
     */
    public static BigDecimal toScaledBigDecimal(final BigDecimal value, final int scale, final RoundingMode roundingMode) {
        if (value == null) {
            return BigDecimal.ZERO;
        }
        return value.setScale(
            scale,
            (roundingMode == null) ? RoundingMode.HALF_EVEN : roundingMode
        );
    }

    /**
     * Convert a <code>Float</code> to a <code>BigDecimal</code> with a scale of
     * two that has been rounded using <code>RoundingMode.HALF_EVEN</code>. If the supplied
     * <code>value</code> is null, then <code>BigDecimal.ZERO</code> is returned.
     *
     * <p>Note, the scale of a <code>BigDecimal</code> is the number of digits to the right of the
     * decimal point.</p>
     *
     * @param value the <code>Float</code> to convert, may be null.
     * @return the scaled, with appropriate rounding, <code>BigDecimal</code>.
     * @since 3.8
     */
    public static BigDecimal toScaledBigDecimal(final Float value) {
        return toScaledBigDecimal(value, INTEGER_TWO, RoundingMode.HALF_EVEN);
    }

    /**
     * Convert a <code>Float</code> to a <code>BigDecimal</code> whose scale is the
     * specified value with a <code>RoundingMode</code> applied. If the input <code>value</code>
     * is <code>null</code>, we simply return <code>BigDecimal.ZERO</code>.
     *
     * @param value the <code>Float</code> to convert, may be null.
     * @param scale the number of digits to the right of the decimal point.
     * @param roundingMode a rounding behavior for numerical operations capable of
     *  discarding precision.
     * @return the scaled, with appropriate rounding, <code>BigDecimal</code>.
     * @since 3.8
     */
    public static BigDecimal toScaledBigDecimal(final Float value, final int scale, final RoundingMode roundingMode) {
        if (value == null) {
            return BigDecimal.ZERO;
        }
        return toScaledBigDecimal(
            BigDecimal.valueOf(value),
            scale,
            roundingMode
        );
    }

    /**
     * Convert a <code>Double</code> to a <code>BigDecimal</code> with a scale of
     * two that has been rounded using <code>RoundingMode.HALF_EVEN</code>. If the supplied
     * <code>value</code> is null, then <code>BigDecimal.ZERO</code> is returned.
     *
     * <p>Note, the scale of a <code>BigDecimal</code> is the number of digits to the right of the
     * decimal point.</p>
     *
     * @param value the <code>Double</code> to convert, may be null.
     * @return the scaled, with appropriate rounding, <code>BigDecimal</code>.
     * @since 3.8
     */
    public static BigDecimal toScaledBigDecimal(final Double value) {
        return toScaledBigDecimal(value, INTEGER_TWO, RoundingMode.HALF_EVEN);
    }

    /**
     * Convert a <code>Double</code> to a <code>BigDecimal</code> whose scale is the
     * specified value with a <code>RoundingMode</code> applied. If the input <code>value</code>
     * is <code>null</code>, we simply return <code>BigDecimal.ZERO</code>.
     *
     * @param value the <code>Double</code> to convert, may be null.
     * @param scale the number of digits to the right of the decimal point.
     * @param roundingMode a rounding behavior for numerical operations capable of
     *  discarding precision.
     * @return the scaled, with appropriate rounding, <code>BigDecimal</code>.
     * @since 3.8
     */
    public static BigDecimal toScaledBigDecimal(final Double value, final int scale, final RoundingMode roundingMode) {
        if (value == null) {
            return BigDecimal.ZERO;
        }
        return toScaledBigDecimal(
            BigDecimal.valueOf(value),
            scale,
            roundingMode
        );
    }

    /**
     * Convert a <code>String</code> to a <code>BigDecimal</code> with a scale of
     * two that has been rounded using <code>RoundingMode.HALF_EVEN</code>. If the supplied
     * <code>value</code> is null, then <code>BigDecimal.ZERO</code> is returned.
     *
     * <p>Note, the scale of a <code>BigDecimal</code> is the number of digits to the right of the
     * decimal point.</p>
     *
     * @param value the <code>String</code> to convert, may be null.
     * @return the scaled, with appropriate rounding, <code>BigDecimal</code>.
     * @since 3.8
     */
    public static BigDecimal toScaledBigDecimal(final String value) {
        return toScaledBigDecimal(value, INTEGER_TWO, RoundingMode.HALF_EVEN);
    }

    /**
     * Convert a <code>String</code> to a <code>BigDecimal</code> whose scale is the
     * specified value with a <code>RoundingMode</code> applied. If the input <code>value</code>
     * is <code>null</code>, we simply return <code>BigDecimal.ZERO</code>.
     *
     * @param value the <code>String</code> to convert, may be null.
     * @param scale the number of digits to the right of the decimal point.
     * @param roundingMode a rounding behavior for numerical operations capable of
     *  discarding precision.
     * @return the scaled, with appropriate rounding, <code>BigDecimal</code>.
     * @since 3.8
     */
    public static BigDecimal toScaledBigDecimal(final String value, final int scale, final RoundingMode roundingMode) {
        if (value == null) {
            return BigDecimal.ZERO;
        }
        return toScaledBigDecimal(
            createBigDecimal(value),
            scale,
            roundingMode
        );
    }

    //-----------------------------------------------------------------------
    // must handle Long, Float, Integer, Float, Short,
    //                  BigDecimal, BigInteger and Byte
    // useful methods:
    // Byte.decode(String)
    // Byte.valueOf(String, int radix)
    // Byte.valueOf(String)
    // Double.valueOf(String)
    // Float.valueOf(String)
    // Float.valueOf(String)
    // Integer.valueOf(String, int radix)
    // Integer.valueOf(String)
    // Integer.decode(String)
    // Integer.getInteger(String)
    // Integer.getInteger(String, int val)
    // Integer.getInteger(String, Integer val)
    // Integer.valueOf(String)
    // Double.valueOf(String)
    // new Byte(String)
    // Long.valueOf(String)
    // Long.getLong(String)
    // Long.getLong(String, int)
    // Long.getLong(String, Integer)
    // Long.valueOf(String, int)
    // Long.valueOf(String)
    // Short.valueOf(String)
    // Short.decode(String)
    // Short.valueOf(String, int)
    // Short.valueOf(String)
    // new BigDecimal(String)
    // new BigInteger(String)
    // new BigInteger(String, int radix)
    // Possible inputs:
    // 45 45.5 45E7 4.5E7 Hex Oct Binary xxxF xxxD xxxf xxxd
    // plus minus everything. Prolly more. A lot are not separable.

    /**
     * <p>Turns a string value into a java.lang.Number.</p>
     *
     * <p>If the string starts with {@code 0x} or {@code -0x} (lower or upper case) or {@code #} or {@code -#}, it
     * will be interpreted as a hexadecimal Integer - or Long, if the number of digits after the
     * prefix is more than 8 - or BigInteger if there are more than 16 digits.
     * </p>
     * <p>Then, the value is examined for a type qualifier on the end, i.e. one of
     * <code>'f', 'F', 'd', 'D', 'l', 'L'</code>.  If it is found, it starts
     * trying to create successively larger types from the type specified
     * until one is found that can represent the value.</p>
     *
     * <p>If a type specifier is not found, it will check for a decimal point
     * and then try successively larger types from <code>Integer</code> to
     * <code>BigInteger</code> and from <code>Float</code> to
    * <code>BigDecimal</code>.</p>
    *
     * <p>
     * Integral values with a leading {@code 0} will be interpreted as octal; the returned number will
     * be Integer, Long or BigDecimal as appropriate.
     * </p>
     *
     * <p>Returns <code>null</code> if the string is <code>null</code>.</p>
     *
     * <p>This method does not trim the input string, i.e., strings with leading
     * or trailing spaces will generate NumberFormatExceptions.</p>
     *
     * @param str  String containing a number, may be null
     * @return Number created from the string (or null if the input is null)
     * @throws NumberFormatException if the value cannot be converted
     */
    public static Number createNumber(final String str) {
        if (str == null) {
            return null;
        }
        if (StringUtils.isBlank(str)) {
            throw new NumberFormatException("A blank string is not a valid number");
        }
        // Need to deal with all possible hex prefixes here
        final String[] hex_prefixes = {"0x", "0X", "-0x", "-0X", "#", "-#"};
        int pfxLen = 0;
        for (final String pfx : hex_prefixes) {
            if (str.startsWith(pfx)) {
                pfxLen += pfx.length();
                break;
            }
        }
        if (pfxLen > 0) { // we have a hex number
            char firstSigDigit = 0; // strip leading zeroes
            for (int i = pfxLen; i < str.length(); i++) {
                firstSigDigit = str.charAt(i);
                if (firstSigDigit == '0') { // count leading zeroes
                    pfxLen++;
                } else {
                    break;
                }
            }
            final int hexDigits = str.length() - pfxLen;
            if (hexDigits > 16 || hexDigits == 16 && firstSigDigit > '7') { // too many for Long
                return createBigInteger(str);
            }
            if (hexDigits > 8 || hexDigits == 8 && firstSigDigit > '7') { // too many for an int
                return createLong(str);
            }
            return createInteger(str);
        }
        final char lastChar = str.charAt(str.length() - 1); // #1
        String mant;
        String dec;
        String exp;
        final int decPos = str.indexOf('.');
        final int expPos = str.indexOf('e') + str.indexOf('E') + 1; // assumes both not present
        // if both e and E are present, this is caught by the checks on expPos (which prevent IOOBE)
        // and the parsing which will detect if e or E appear in a number due to using the wrong offset

        if (decPos > -1) { // there is a decimal point
            if (expPos > -1) { // there is an exponent
                if (expPos < decPos || expPos > str.length()) { // prevents double exponent causing IOOBE
                    throw new NumberFormatException(str + " is not a valid number.");
                }
                dec = str.substring(decPos + 1, expPos);
            } else {
                dec = str.substring(decPos + 1);
            }
            mant = getMantissa(str, decPos);
        } else {
            if (expPos > -1) {
                if (expPos > str.length()) { // prevents double exponent causing IOOBE
                    throw new NumberFormatException(str + " is not a valid number.");
                }
                mant = getMantissa(str, expPos);
            } else {
                mant = getMantissa(str);
            }
            dec = null;
        }
        if (!Character.isDigit(lastChar) && lastChar != '.') {
            if (expPos > -1 && expPos < str.length() - 1) {
                exp = str.substring(expPos + 1, str.length() - 1); // #2
            } else {
                exp = null;
            }
            //Requesting a specific type..
            final String numeric = str.substring(0, str.length() - 1); // #3
            final boolean allZeros = isAllZeros(mant) && isAllZeros(exp);
            switch (lastChar) {
                case 'l' :
                case 'L' :
                    if (dec == null
                        && exp == null
                        && (!numeric.isEmpty() && numeric.charAt(0) == '-' && isDigits(numeric.substring(1)) || isDigits(numeric))) {
                        try {
                            return createLong(numeric);
                        } catch (final NumberFormatException nfe) { // NOPMD
                            // Too big for a long
                        }
                        return createBigInteger(numeric);

                    }
                    throw new NumberFormatException(str + " is not a valid number.");
                case 'f' :
                case 'F' :
                    try {
                        final Float f = createFloat(str);
                        if (!(f.isInfinite() || f.floatValue() == 0.0F && !allZeros)) {
                            //If it's too big for a float or the float value = 0 and the string
                            //has non-zeros in it, then float does not have the precision we want
                            return f;
                        }

                    } catch (final NumberFormatException nfe) { // NOPMD
                        // ignore the bad number
                    }
                    //$FALL-THROUGH$
                case 'd' :
                case 'D' :
                    try {
                        final Double d = createDouble(str);
                        if (!(d.isInfinite() || d.floatValue() == 0.0D && !allZeros)) {
                            return d;
                        }
                    } catch (final NumberFormatException nfe) { // NOPMD
                        // ignore the bad number
                    }
                    try {
                        return createBigDecimal(numeric);
                    } catch (final NumberFormatException e) { // NOPMD
                        // ignore the bad number
                    }
                    //$FALL-THROUGH$
                default :
                    throw new NumberFormatException(str + " is not a valid number.");

            }
        }
        //User doesn't have a preference on the return type, so let's start
        //small and go from there...
        if (expPos > -1 && expPos < str.length() - 1) {
            exp = str.substring(expPos + 1, str.length());
        } else {
            exp = null;
        }
        if (dec == null && exp == null) { // no decimal point and no exponent
            //Must be an Integer, Long, Biginteger
            try {
                return createInteger(str);
            } catch (final NumberFormatException nfe) { // NOPMD
                // ignore the bad number
            }
            try {
                return createLong(str);
            } catch (final NumberFormatException nfe) { // NOPMD
                // ignore the bad number
            }
            return createBigInteger(str);
        }

        //Must be a Float, Double, BigDecimal
        final boolean allZeros = isAllZeros(mant) && isAllZeros(exp);
        try {
            final Float f = createFloat(str);
            final Double d = createDouble(str);
            if (!f.isInfinite()
                    && !(f.floatValue() == 0.0F && !allZeros)
                    && f.toString().equals(d.toString())) {
                return f;
            }
            if (!d.isInfinite() && !(d.doubleValue() == 0.0D && !allZeros)) {
                final BigDecimal b = createBigDecimal(str);
                if (b.compareTo(BigDecimal.valueOf(d.doubleValue())) == 0) {
                    return d;
                }
                return b;
            }
        } catch (final NumberFormatException nfe) { // NOPMD
            // ignore the bad number
        }
        return createBigDecimal(str);
    }

    /**
     * <p>Utility method for {@link #createNumber(java.lang.String)}.</p>
     *
     * <p>Returns mantissa of the given number.</p>
     *
     * @param str the string representation of the number
     * @return mantissa of the given number
     */
    private static String getMantissa(final @MinLen(1) String str) {
        return getMantissa(str, str.length());
    }

    /**
     * <p>Utility method for {@link #createNumber(java.lang.String)}.</p>
     *
     * <p>Returns mantissa of the given number.</p>
     *
     * @param str the string representation of the number
     * @param stopPos the position of the exponent or decimal point
     * @return mantissa of the given number
     */
    private static String getMantissa(final @MinLen(1) String str, final @IndexOrHigh("#1") int stopPos) {
        final char firstChar = str.charAt(0);
        final boolean hasSign = firstChar == '-' || firstChar == '+';

        return hasSign ? str.substring(1, stopPos) : str.substring(0, stopPos);
    }

    /**
     * <p>Utility method for {@link #createNumber(java.lang.String)}.</p>
     *
     * <p>Returns <code>true</code> if s is <code>null</code>.</p>
     *
     * @param str  the String to check
     * @return if it is all zeros or <code>null</code>
     */
    private static boolean isAllZeros(final String str) {
        if (str == null) {
            return true;
        }
        for (int i = str.length() - 1; i >= 0; i--) {
            if (str.charAt(i) != '0') {
                return false;
            }
        }
        return !str.isEmpty();
    }

    //-----------------------------------------------------------------------
    /**
     * <p>Convert a <code>String</code> to a <code>Float</code>.</p>
     *
     * <p>Returns <code>null</code> if the string is <code>null</code>.</p>
     *
     * @param str  a <code>String</code> to convert, may be null
     * @return converted <code>Float</code> (or null if the input is null)
     * @throws NumberFormatException if the value cannot be converted
     */
    public static Float createFloat(final String str) {
        if (str == null) {
            return null;
        }
        return Float.valueOf(str);
    }

    /**
     * <p>Convert a <code>String</code> to a <code>Double</code>.</p>
     *
     * <p>Returns <code>null</code> if the string is <code>null</code>.</p>
     *
     * @param str  a <code>String</code> to convert, may be null
     * @return converted <code>Double</code> (or null if the input is null)
     * @throws NumberFormatException if the value cannot be converted
     */
    public static Double createDouble(final String str) {
        if (str == null) {
            return null;
        }
        return Double.valueOf(str);
    }

    /**
     * <p>Convert a <code>String</code> to a <code>Integer</code>, handling
     * hex (0xhhhh) and octal (0dddd) notations.
     * N.B. a leading zero means octal; spaces are not trimmed.</p>
     *
     * <p>Returns <code>null</code> if the string is <code>null</code>.</p>
     *
     * @param str  a <code>String</code> to convert, may be null
     * @return converted <code>Integer</code> (or null if the input is null)
     * @throws NumberFormatException if the value cannot be converted
     */
    public static Integer createInteger(final String str) {
        if (str == null) {
            return null;
        }
        // decode() handles 0xAABD and 0777 (hex and octal) as well.
        return Integer.decode(str);
    }

    /**
     * <p>Convert a <code>String</code> to a <code>Long</code>;
     * since 3.1 it handles hex (0Xhhhh) and octal (0ddd) notations.
     * N.B. a leading zero means octal; spaces are not trimmed.</p>
     *
     * <p>Returns <code>null</code> if the string is <code>null</code>.</p>
     *
     * @param str  a <code>String</code> to convert, may be null
     * @return converted <code>Long</code> (or null if the input is null)
     * @throws NumberFormatException if the value cannot be converted
     */
    public static Long createLong(final String str) {
        if (str == null) {
            return null;
        }
        return Long.decode(str);
    }

    /**
     * <p>Convert a <code>String</code> to a <code>BigInteger</code>;
     * since 3.2 it handles hex (0x or #) and octal (0) notations.</p>
     *
     * <p>Returns <code>null</code> if the string is <code>null</code>.</p>
     *
     * @param str  a <code>String</code> to convert, may be null
     * @return converted <code>BigInteger</code> (or null if the input is null)
     * @throws NumberFormatException if the value cannot be converted
     */
    @SuppressWarnings("index:compound.assignment.type.incompatible")/*
    #4: str.startsWith("0x", pos)=> pos + 2 is a valid index of str
    #5: str.startsWith("#", pos) => pos + 1 is a valid index of str
    */
    public static BigInteger createBigInteger(final String str) {
        if (str == null) {
            return null;
        }
        @IndexOrHigh("str") int pos = 0; // offset within string
        int radix = 10;
        boolean negate = false; // need to negate later?
        if (str.startsWith("-")) {
            negate = true;
            pos = 1;
        }
        if (str.startsWith("0x", pos) || str.startsWith("0X", pos)) { // hex
            radix = 16;
            pos += 2; // #4
        } else if (str.startsWith("#", pos)) { // alternative hex (allowed by Long/Integer)
            radix = 16;
            pos++; // #5
        } else if (str.startsWith("0", pos) && str.length() > pos + 1) { // octal; so long as there are additional digits
            radix = 8;
            pos++;
        } // default is to treat as decimal

        final BigInteger value = new BigInteger(str.substring(pos), radix);
        return negate ? value.negate() : value;
    }

    /**
     * <p>Convert a <code>String</code> to a <code>BigDecimal</code>.</p>
     *
     * <p>Returns <code>null</code> if the string is <code>null</code>.</p>
     *
     * @param str  a <code>String</code> to convert, may be null
     * @return converted <code>BigDecimal</code> (or null if the input is null)
     * @throws NumberFormatException if the value cannot be converted
     */
    public static BigDecimal createBigDecimal(final String str) {
        if (str == null) {
            return null;
        }
        // handle JDK1.3.1 bug where "" throws IndexOutOfBoundsException
        if (StringUtils.isBlank(str)) {
            throw new NumberFormatException("A blank string is not a valid number");
        }
        if (str.trim().startsWith("--")) {
            // this is protection for poorness in java.lang.BigDecimal.
            // it accepts this as a legal value, but it does not appear
            // to be in specification of class. OS X Java parses it to
            // a wrong value.
            throw new NumberFormatException(str + " is not a valid number.");
        }
        return new BigDecimal(str);
    }

    // Min in array
    //--------------------------------------------------------------------
    /**
     * <p>Returns the minimum value in an array.</p>
     *
     * @param array  an array, must not be null or empty
     * @return the minimum value in the array
     * @throws IllegalArgumentException if <code>array</code> is <code>null</code>
     * @throws IllegalArgumentException if <code>array</code> is empty
     * @since 3.4 Changed signature from min(long[]) to min(long...)
     */
    public static long min(final long @MinLen(1) ... array) {
        // Validates input
        validateArray(array);

        // Finds and returns min
        @SuppressWarnings("index:array.access.unsafe.high.constant") // validateArray(array) => array.length != 0
        long min = array[0];
        for (int i = 1; i < array.length; i++) {
            if (array[i] < min) {
                min = array[i];
            }
        }

        return min;
    }

    /**
     * <p>Returns the minimum value in an array.</p>
     *
     * @param array  an array, must not be null or empty
     * @return the minimum value in the array
     * @throws IllegalArgumentException if <code>array</code> is <code>null</code>
     * @throws IllegalArgumentException if <code>array</code> is empty
     * @since 3.4 Changed signature from min(int[]) to min(int...)
     */
    public static int min(final int... array) {
        // Validates input
        validateArray(array);

        // Finds and returns min
        @SuppressWarnings("index:array.access.unsafe.high.constant") // validateArray(array) => array.length != 0
        int min = array[0];
        for (int j = 1; j < array.length; j++) {
            if (array[j] < min) {
                min = array[j];
            }
        }

        return min;
    }

    /**
     * <p>Returns the minimum value in an array.</p>
     *
     * @param array  an array, must not be null or empty
     * @return the minimum value in the array
     * @throws IllegalArgumentException if <code>array</code> is <code>null</code>
     * @throws IllegalArgumentException if <code>array</code> is empty
     * @since 3.4 Changed signature from min(short[]) to min(short...)
     */
    public static short min(final short... array) {
        // Validates input
        validateArray(array);

        // Finds and returns min
        @SuppressWarnings("index:array.access.unsafe.high.constant") // validateArray(array) => array.length != 0
        short min = array[0];
        for (int i = 1; i < array.length; i++) {
            if (array[i] < min) {
                min = array[i];
            }
        }

        return min;
    }

    /**
     * <p>Returns the minimum value in an array.</p>
     *
     * @param array  an array, must not be null or empty
     * @return the minimum value in the array
     * @throws IllegalArgumentException if <code>array</code> is <code>null</code>
     * @throws IllegalArgumentException if <code>array</code> is empty
     * @since 3.4 Changed signature from min(byte[]) to min(byte...)
     */
    public static byte min(final byte... array) {
        // Validates input
        validateArray(array);

        // Finds and returns min
        @SuppressWarnings("index:array.access.unsafe.high.constant") // validateArray(array) => array.length != 0
        byte min = array[0];
        for (int i = 1; i < array.length; i++) {
            if (array[i] < min) {
                min = array[i];
            }
        }

        return min;
    }

     /**
     * <p>Returns the minimum value in an array.</p>
     *
     * @param array  an array, must not be null or empty
     * @return the minimum value in the array
     * @throws IllegalArgumentException if <code>array</code> is <code>null</code>
     * @throws IllegalArgumentException if <code>array</code> is empty
     * @see IEEE754rUtils#min(double[]) IEEE754rUtils for a version of this method that handles NaN differently
     * @since 3.4 Changed signature from min(double[]) to min(double...)
     */
    public static double min(final double... array) {
        // Validates input
        validateArray(array);

        // Finds and returns min
        @SuppressWarnings("index:array.access.unsafe.high.constant") // validateArray(array) => array.length != 0
        double min = array[0];
        for (int i = 1; i < array.length; i++) {
            if (Double.isNaN(array[i])) {
                return Double.NaN;
            }
            if (array[i] < min) {
                min = array[i];
            }
        }

        return min;
    }

    /**
     * <p>Returns the minimum value in an array.</p>
     *
     * @param array  an array, must not be null or empty
     * @return the minimum value in the array
     * @throws IllegalArgumentException if <code>array</code> is <code>null</code>
     * @throws IllegalArgumentException if <code>array</code> is empty
     * @see IEEE754rUtils#min(float[]) IEEE754rUtils for a version of this method that handles NaN differently
     * @since 3.4 Changed signature from min(float[]) to min(float...)
     */
    public static float min(final float... array) {
        // Validates input
        validateArray(array);

        // Finds and returns min
        @SuppressWarnings("index:array.access.unsafe.high.constant") // validateArray(array) => array.length != 0
        float min = array[0];
        for (int i = 1; i < array.length; i++) {
            if (Float.isNaN(array[i])) {
                return Float.NaN;
            }
            if (array[i] < min) {
                min = array[i];
            }
        }

        return min;
    }

    // Max in array
    //--------------------------------------------------------------------
    /**
     * <p>Returns the maximum value in an array.</p>
     *
     * @param array  an array, must not be null or empty
     * @return the maximum value in the array
     * @throws IllegalArgumentException if <code>array</code> is <code>null</code>
     * @throws IllegalArgumentException if <code>array</code> is empty
     * @since 3.4 Changed signature from max(long[]) to max(long...)
     */
    public static long max(final long... array) {
        // Validates input
        validateArray(array);

        // Finds and returns max
        @SuppressWarnings("index:array.access.unsafe.high.constant") // validateArray(array) => array.length != 0
        long max = array[0];
        for (int j = 1; j < array.length; j++) {
            if (array[j] > max) {
                max = array[j];
            }
        }

        return max;
    }

    /**
     * <p>Returns the maximum value in an array.</p>
     *
     * @param array  an array, must not be null or empty
     * @return the maximum value in the array
     * @throws IllegalArgumentException if <code>array</code> is <code>null</code>
     * @throws IllegalArgumentException if <code>array</code> is empty
     * @since 3.4 Changed signature from max(int[]) to max(int...)
     */
    public static int max(final int... array) {
        // Validates input
        validateArray(array);

        // Finds and returns max
        @SuppressWarnings("index:array.access.unsafe.high.constant") // validateArray(array) => array.length != 0
        int max = array[0];
        for (int j = 1; j < array.length; j++) {
            if (array[j] > max) {
                max = array[j];
            }
        }

        return max;
    }

    /**
     * <p>Returns the maximum value in an array.</p>
     *
     * @param array  an array, must not be null or empty
     * @return the maximum value in the array
     * @throws IllegalArgumentException if <code>array</code> is <code>null</code>
     * @throws IllegalArgumentException if <code>array</code> is empty
     * @since 3.4 Changed signature from max(short[]) to max(short...)
     */
    public static short max(final short... array) {
        // Validates input
        validateArray(array);

        // Finds and returns max
        @SuppressWarnings("index:array.access.unsafe.high.constant") // validateArray(array) => array.length != 0
        short max = array[0];
        for (int i = 1; i < array.length; i++) {
            if (array[i] > max) {
                max = array[i];
            }
        }

        return max;
    }

    /**
     * <p>Returns the maximum value in an array.</p>
     *
     * @param array  an array, must not be null or empty
     * @return the maximum value in the array
     * @throws IllegalArgumentException if <code>array</code> is <code>null</code>
     * @throws IllegalArgumentException if <code>array</code> is empty
     * @since 3.4 Changed signature from max(byte[]) to max(byte...)
     */
    public static byte max(final byte... array) {
        // Validates input
        validateArray(array);

        // Finds and returns max
        @SuppressWarnings("index:array.access.unsafe.high.constant") // validateArray(array) => array.length != 0
        byte max = array[0];
        for (int i = 1; i < array.length; i++) {
            if (array[i] > max) {
                max = array[i];
            }
        }

        return max;
    }

    /**
     * <p>Returns the maximum value in an array.</p>
     *
     * @param array  an array, must not be null or empty
     * @return the maximum value in the array
     * @throws IllegalArgumentException if <code>array</code> is <code>null</code>
     * @throws IllegalArgumentException if <code>array</code> is empty
     * @see IEEE754rUtils#max(double[]) IEEE754rUtils for a version of this method that handles NaN differently
     * @since 3.4 Changed signature from max(double[]) to max(double...)
     */
    public static double max(final double... array) {
        // Validates input
        validateArray(array);

        // Finds and returns max
        @SuppressWarnings("index:array.access.unsafe.high.constant") // validateArray(array) => array.length != 0
        double max = array[0];
        for (int j = 1; j < array.length; j++) {
            if (Double.isNaN(array[j])) {
                return Double.NaN;
            }
            if (array[j] > max) {
                max = array[j];
            }
        }

        return max;
    }

    /**
     * <p>Returns the maximum value in an array.</p>
     *
     * @param array  an array, must not be null or empty
     * @return the maximum value in the array
     * @throws IllegalArgumentException if <code>array</code> is <code>null</code>
     * @throws IllegalArgumentException if <code>array</code> is empty
     * @see IEEE754rUtils#max(float[]) IEEE754rUtils for a version of this method that handles NaN differently
     * @since 3.4 Changed signature from max(float[]) to max(float...)
     */
    public static float max(final float... array) {
        // Validates input
        validateArray(array);

        // Finds and returns max
        @SuppressWarnings("index:array.access.unsafe.high.constant") // validateArray(array) => array.length != 0
        float max = array[0];
        for (int j = 1; j < array.length; j++) {
            if (Float.isNaN(array[j])) {
                return Float.NaN;
            }
            if (array[j] > max) {
                max = array[j];
            }
        }

        return max;
    }

    /**
     * Checks if the specified array is neither null nor empty.
     *
     * @param array  the array to check
     * @throws IllegalArgumentException if {@code array} is either {@code null} or empty
     */
    private static void validateArray(final Object array) {
        Validate.isTrue(array != null, "The Array must not be null");
        Validate.isTrue(Array.getLength(array) != 0, "Array cannot be empty.");
    }

    // 3 param min
    //-----------------------------------------------------------------------
    /**
     * <p>Gets the minimum of three <code>long</code> values.</p>
     *
     * @param a  value 1
     * @param b  value 2
     * @param c  value 3
     * @return  the smallest of the values
     */
    public static long min(long a, final long b, final long c) {
        if (b < a) {
            a = b;
        }
        if (c < a) {
            a = c;
        }
        return a;
    }

    /**
     * <p>Gets the minimum of three <code>int</code> values.</p>
     *
     * @param a  value 1
     * @param b  value 2
     * @param c  value 3
     * @return  the smallest of the values
     */
    public static int min(int a, final int b, final int c) {
        if (b < a) {
            a = b;
        }
        if (c < a) {
            a = c;
        }
        return a;
    }

    /**
     * <p>Gets the minimum of three <code>short</code> values.</p>
     *
     * @param a  value 1
     * @param b  value 2
     * @param c  value 3
     * @return  the smallest of the values
     */
    public static short min(short a, final short b, final short c) {
        if (b < a) {
            a = b;
        }
        if (c < a) {
            a = c;
        }
        return a;
    }

    /**
     * <p>Gets the minimum of three <code>byte</code> values.</p>
     *
     * @param a  value 1
     * @param b  value 2
     * @param c  value 3
     * @return  the smallest of the values
     */
    public static byte min(byte a, final byte b, final byte c) {
        if (b < a) {
            a = b;
        }
        if (c < a) {
            a = c;
        }
        return a;
    }

    /**
     * <p>Gets the minimum of three <code>double</code> values.</p>
     *
     * <p>If any value is <code>NaN</code>, <code>NaN</code> is
     * returned. Infinity is handled.</p>
     *
     * @param a  value 1
     * @param b  value 2
     * @param c  value 3
     * @return  the smallest of the values
     * @see IEEE754rUtils#min(double, double, double) for a version of this method that handles NaN differently
     */
    public static double min(final double a, final double b, final double c) {
        return Math.min(Math.min(a, b), c);
    }

    /**
     * <p>Gets the minimum of three <code>float</code> values.</p>
     *
     * <p>If any value is <code>NaN</code>, <code>NaN</code> is
     * returned. Infinity is handled.</p>
     *
     * @param a  value 1
     * @param b  value 2
     * @param c  value 3
     * @return  the smallest of the values
     * @see IEEE754rUtils#min(float, float, float) for a version of this method that handles NaN differently
     */
    public static float min(final float a, final float b, final float c) {
        return Math.min(Math.min(a, b), c);
    }

    // 3 param max
    //-----------------------------------------------------------------------
    /**
     * <p>Gets the maximum of three <code>long</code> values.</p>
     *
     * @param a  value 1
     * @param b  value 2
     * @param c  value 3
     * @return  the largest of the values
     */
    public static long max(long a, final long b, final long c) {
        if (b > a) {
            a = b;
        }
        if (c > a) {
            a = c;
        }
        return a;
    }

    /**
     * <p>Gets the maximum of three <code>int</code> values.</p>
     *
     * @param a  value 1
     * @param b  value 2
     * @param c  value 3
     * @return  the largest of the values
     */
    public static int max(int a, final int b, final int c) {
        if (b > a) {
            a = b;
        }
        if (c > a) {
            a = c;
        }
        return a;
    }

    /**
     * <p>Gets the maximum of three <code>short</code> values.</p>
     *
     * @param a  value 1
     * @param b  value 2
     * @param c  value 3
     * @return  the largest of the values
     */
    public static short max(short a, final short b, final short c) {
        if (b > a) {
            a = b;
        }
        if (c > a) {
            a = c;
        }
        return a;
    }

    /**
     * <p>Gets the maximum of three <code>byte</code> values.</p>
     *
     * @param a  value 1
     * @param b  value 2
     * @param c  value 3
     * @return  the largest of the values
     */
    public static byte max(byte a, final byte b, final byte c) {
        if (b > a) {
            a = b;
        }
        if (c > a) {
            a = c;
        }
        return a;
    }

    /**
     * <p>Gets the maximum of three <code>double</code> values.</p>
     *
     * <p>If any value is <code>NaN</code>, <code>NaN</code> is
     * returned. Infinity is handled.</p>
     *
     * @param a  value 1
     * @param b  value 2
     * @param c  value 3
     * @return  the largest of the values
     * @see IEEE754rUtils#max(double, double, double) for a version of this method that handles NaN differently
     */
    public static double max(final double a, final double b, final double c) {
        return Math.max(Math.max(a, b), c);
    }

    /**
     * <p>Gets the maximum of three <code>float</code> values.</p>
     *
     * <p>If any value is <code>NaN</code>, <code>NaN</code> is
     * returned. Infinity is handled.</p>
     *
     * @param a  value 1
     * @param b  value 2
     * @param c  value 3
     * @return  the largest of the values
     * @see IEEE754rUtils#max(float, float, float) for a version of this method that handles NaN differently
     */
    public static float max(final float a, final float b, final float c) {
        return Math.max(Math.max(a, b), c);
    }

    //-----------------------------------------------------------------------
    /**
     * <p>Checks whether the <code>String</code> contains only
     * digit characters.</p>
     *
     * <p><code>Null</code> and empty String will return
     * <code>false</code>.</p>
     *
     * @param str  the <code>String</code> to check
     * @return <code>true</code> if str contains only Unicode numeric
     */
    public static boolean isDigits(final String str) {
        return StringUtils.isNumeric(str);
    }

    /**
     * <p>Checks whether the String a valid Java number.</p>
     *
     * <p>Valid numbers include hexadecimal marked with the <code>0x</code> or
     * <code>0X</code> qualifier, octal numbers, scientific notation and
     * numbers marked with a type qualifier (e.g. 123L).</p>
     *
     * <p>Non-hexadecimal strings beginning with a leading zero are
     * treated as octal values. Thus the string <code>09</code> will return
     * <code>false</code>, since <code>9</code> is not a valid octal value.
     * However, numbers beginning with {@code 0.} are treated as decimal.</p>
     *
     * <p><code>null</code> and empty/blank {@code String} will return
     * <code>false</code>.</p>
     *
     * <p>Note, {@link #createNumber(String)} should return a number for every
     * input resulting in <code>true</code>.</p>
     *
     * @param str  the <code>String</code> to check
     * @return <code>true</code> if the string is a correctly formatted number
     * @since 3.3 the code supports hex {@code 0Xhhh} an
     *        octal {@code 0ddd} validation
     * @deprecated This feature will be removed in Lang 4.0,
     *             use {@link NumberUtils#isCreatable(String)} instead
     */
    @Deprecated
    public static boolean isNumber(final String str) {
        return isCreatable(str);
    }

    /**
     * <p>Checks whether the String a valid Java number.</p>
     *
     * <p>Valid numbers include hexadecimal marked with the <code>0x</code> or
     * <code>0X</code> qualifier, octal numbers, scientific notation and
     * numbers marked with a type qualifier (e.g. 123L).</p>
     *
     * <p>Non-hexadecimal strings beginning with a leading zero are
     * treated as octal values. Thus the string <code>09</code> will return
     * <code>false</code>, since <code>9</code> is not a valid octal value.
     * However, numbers beginning with {@code 0.} are treated as decimal.</p>
     *
     * <p><code>null</code> and empty/blank {@code String} will return
     * <code>false</code>.</p>
     *
     * <p>Note, {@link #createNumber(String)} should return a number for every
     * input resulting in <code>true</code>.</p>
     *
     * @param str  the <code>String</code> to check
     * @return <code>true</code> if the string is a correctly formatted number
     * @since 3.5
     */
    public static boolean isCreatable(final String str) {
        if (StringUtils.isEmpty(str)) {
            return false;
        }
<<<<<<< HEAD
=======
        @SuppressWarnings("value:assignment.type.incompatible") // !StringUtils.isEmpty(str) => @MinLen(1)
>>>>>>> 666ff9c5
        final char @MinLen(1) [] chars = str.toCharArray();
        int sz = chars.length;
        boolean hasExp = false;
        boolean hasDecPoint = false;
        boolean allowSigns = false;
        boolean foundDigit = false;
        // deal with any possible sign up front
        final int start = chars[0] == '-' || chars[0] == '+' ? 1 : 0;
        if (sz > start + 1 && chars[start] == '0' && !StringUtils.contains(str, '.')) { // leading 0, skip if is a decimal number
            if (chars[start + 1] == 'x' || chars[start + 1] == 'X') { // leading 0x/0X
                int i = start + 2;
                if (i == sz) {
                    return false; // str == "0x"
                }
                // checking hex (it can't be anything else)
                for (; i < chars.length; i++) {
                    if ((chars[i] < '0' || chars[i] > '9')
                        && (chars[i] < 'a' || chars[i] > 'f')
                        && (chars[i] < 'A' || chars[i] > 'F')) {
                        return false;
                    }
                }
                return true;
           } else if (Character.isDigit(chars[start + 1])) {
               // leading 0, but not hex, must be octal
               int i = start + 1;
               for (; i < chars.length; i++) {
                   if (chars[i] < '0' || chars[i] > '7') {
                       return false;
                   }
               }
               return true;
           }
        }
        sz--; // don't want to loop to the last char, check it afterwords
              // for type qualifiers
        int i = start;
        // loop to the next to last char or to the last char if we need another digit to
        // make a valid number (e.g. chars[0..5] = "1234E")
        while (i < sz || i < sz + 1 && allowSigns && !foundDigit) {
            if (chars[i] >= '0' && chars[i] <= '9') {
                foundDigit = true;
                allowSigns = false;

            } else if (chars[i] == '.') {
                if (hasDecPoint || hasExp) {
                    // two decimal points or dec in exponent
                    return false;
                }
                hasDecPoint = true;
            } else if (chars[i] == 'e' || chars[i] == 'E') {
                // we've already taken care of hex.
                if (hasExp) {
                    // two E's
                    return false;
                }
                if (!foundDigit) {
                    return false;
                }
                hasExp = true;
                allowSigns = true;
            } else if (chars[i] == '+' || chars[i] == '-') {
                if (!allowSigns) {
                    return false;
                }
                allowSigns = false;
                foundDigit = false; // we need a digit after the E
            } else {
                return false;
            }
            i++;
        }
        if (i < chars.length) {
            if (chars[i] >= '0' && chars[i] <= '9') {
                // no type qualifier, OK
                return true;
            }
            if (chars[i] == 'e' || chars[i] == 'E') {
                // can't have an E at the last byte
                return false;
            }
            if (chars[i] == '.') {
                if (hasDecPoint || hasExp) {
                    // two decimal points or dec in exponent
                    return false;
                }
                // single trailing decimal point after non-exponent is ok
                return foundDigit;
            }
            if (!allowSigns
                && (chars[i] == 'd'
                    || chars[i] == 'D'
                    || chars[i] == 'f'
                    || chars[i] == 'F')) {
                return foundDigit;
            }
            if (chars[i] == 'l'
                || chars[i] == 'L') {
                // not allowing L with an exponent or decimal point
                return foundDigit && !hasExp && !hasDecPoint;
            }
            // last character is illegal
            return false;
        }
        // allowSigns is true iff the val ends in 'E'
        // found digit it to make sure weird stuff like '.' and '1E-' doesn't pass
        return !allowSigns && foundDigit;
    }

    /**
     * <p>Checks whether the given String is a parsable number.</p>
     *
     * <p>Parsable numbers include those Strings understood by {@link Integer#parseInt(String)},
     * {@link Long#parseLong(String)}, {@link Float#parseFloat(String)} or
     * {@link Double#parseDouble(String)}. This method can be used instead of catching {@link java.text.ParseException}
     * when calling one of those methods.</p>
     *
     * <p>Hexadecimal and scientific notations are <strong>not</strong> considered parsable.
     * See {@link #isCreatable(String)} on those cases.</p>
     *
     * <p>{@code Null} and empty String will return <code>false</code>.</p>
     *
     * @param str the String to check.
     * @return {@code true} if the string is a parsable number.
     * @since 3.4
     */
    @SuppressWarnings("index:argument.type.incompatible") /*
<<<<<<< HEAD
=======
    #6, #7, #9: !StringUtils.isEmpty(str) => @MinLen(1)
>>>>>>> 666ff9c5
    #8: str.length() != 1 && !StringUtils.isEmpty(str) => str.length > 1
    */
    public static boolean isParsable(final String str) {
        if (StringUtils.isEmpty(str)) {
            return false;
        }
        if (str.charAt(str.length() - 1) == '.') { // #6
            return false;
        }
        if (str.charAt(0) == '-') { // #7
            if (str.length() == 1) {
                return false;
            }
            return withDecimalsParsing(str, 1); // #8
        }
        return withDecimalsParsing(str, 0); // #9
    }

    private static boolean withDecimalsParsing(final String str, final @IndexFor("#1") int beginIdx) {
        int decimalPoints = 0;
        for (int i = beginIdx; i < str.length(); i++) {
            final boolean isDecimalPoint = str.charAt(i) == '.';
            if (isDecimalPoint) {
                decimalPoints++;
            }
            if (decimalPoints > 1) {
                return false;
            }
            if (!isDecimalPoint && !Character.isDigit(str.charAt(i))) {
                return false;
            }
        }
        return true;
    }

    /**
     * <p>Compares two {@code int} values numerically. This is the same functionality as provided in Java 7.</p>
     *
     * @param x the first {@code int} to compare
     * @param y the second {@code int} to compare
     * @return the value {@code 0} if {@code x == y};
     *         a value less than {@code 0} if {@code x < y}; and
     *         a value greater than {@code 0} if {@code x > y}
     * @since 3.4
     */
    public static int compare(final int x, final int y) {
        if (x == y) {
            return 0;
        }
        return x < y ? -1 : 1;
    }

    /**
     * <p>Compares to {@code long} values numerically. This is the same functionality as provided in Java 7.</p>
     *
     * @param x the first {@code long} to compare
     * @param y the second {@code long} to compare
     * @return the value {@code 0} if {@code x == y};
     *         a value less than {@code 0} if {@code x < y}; and
     *         a value greater than {@code 0} if {@code x > y}
     * @since 3.4
     */
    public static int compare(final long x, final long y) {
        if (x == y) {
            return 0;
        }
        return x < y ? -1 : 1;
    }

    /**
     * <p>Compares to {@code short} values numerically. This is the same functionality as provided in Java 7.</p>
     *
     * @param x the first {@code short} to compare
     * @param y the second {@code short} to compare
     * @return the value {@code 0} if {@code x == y};
     *         a value less than {@code 0} if {@code x < y}; and
     *         a value greater than {@code 0} if {@code x > y}
     * @since 3.4
     */
    public static int compare(final short x, final short y) {
        if (x == y) {
            return 0;
        }
        return x < y ? -1 : 1;
    }

    /**
     * <p>Compares two {@code byte} values numerically. This is the same functionality as provided in Java 7.</p>
     *
     * @param x the first {@code byte} to compare
     * @param y the second {@code byte} to compare
     * @return the value {@code 0} if {@code x == y};
     *         a value less than {@code 0} if {@code x < y}; and
     *         a value greater than {@code 0} if {@code x > y}
     * @since 3.4
     */
    public static int compare(final byte x, final byte y) {
        return x - y;
    }
}<|MERGE_RESOLUTION|>--- conflicted
+++ resolved
@@ -1619,10 +1619,6 @@
         if (StringUtils.isEmpty(str)) {
             return false;
         }
-<<<<<<< HEAD
-=======
-        @SuppressWarnings("value:assignment.type.incompatible") // !StringUtils.isEmpty(str) => @MinLen(1)
->>>>>>> 666ff9c5
         final char @MinLen(1) [] chars = str.toCharArray();
         int sz = chars.length;
         boolean hasExp = false;
@@ -1750,26 +1746,22 @@
      * @since 3.4
      */
     @SuppressWarnings("index:argument.type.incompatible") /*
-<<<<<<< HEAD
-=======
-    #6, #7, #9: !StringUtils.isEmpty(str) => @MinLen(1)
->>>>>>> 666ff9c5
     #8: str.length() != 1 && !StringUtils.isEmpty(str) => str.length > 1
     */
     public static boolean isParsable(final String str) {
         if (StringUtils.isEmpty(str)) {
             return false;
         }
-        if (str.charAt(str.length() - 1) == '.') { // #6
+        if (str.charAt(str.length() - 1) == '.') {
             return false;
         }
-        if (str.charAt(0) == '-') { // #7
+        if (str.charAt(0) == '-') {
             if (str.length() == 1) {
                 return false;
             }
             return withDecimalsParsing(str, 1); // #8
         }
-        return withDecimalsParsing(str, 0); // #9
+        return withDecimalsParsing(str, 0);
     }
 
     private static boolean withDecimalsParsing(final String str, final @IndexFor("#1") int beginIdx) {
