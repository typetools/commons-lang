/*
 * Licensed to the Apache Software Foundation (ASF) under one or more
 * contributor license agreements.  See the NOTICE file distributed with
 * this work for additional information regarding copyright ownership.
 * The ASF licenses this file to You under the Apache License, Version 2.0
 * (the "License"); you may not use this file except in compliance with
 * the License.  You may obtain a copy of the License at
 *
 *      http://www.apache.org/licenses/LICENSE-2.0
 *
 * Unless required by applicable law or agreed to in writing, software
 * distributed under the License is distributed on an "AS IS" BASIS,
 * WITHOUT WARRANTIES OR CONDITIONS OF ANY KIND, either express or implied.
 * See the License for the specific language governing permissions and
 * limitations under the License.
 */
package org.apache.commons.lang3.reflect;

import java.lang.annotation.Annotation;
import java.lang.reflect.Array;
import java.lang.reflect.InvocationTargetException;
import java.lang.reflect.Method;
import java.lang.reflect.Modifier;
import java.lang.reflect.Type;
import java.lang.reflect.TypeVariable;
import java.util.ArrayList;
import java.util.Arrays;
import java.util.Iterator;
import java.util.LinkedHashSet;
import java.util.List;
import java.util.Map;
import java.util.Objects;
import java.util.Set;

import org.apache.commons.lang3.ArrayUtils;
import org.apache.commons.lang3.ClassUtils;
import org.apache.commons.lang3.ClassUtils.Interfaces;
import org.apache.commons.lang3.Validate;

<<<<<<< HEAD
import org.checkerframework.checker.index.qual.Positive;
import org.checkerframework.checker.index.qual.IndexOrHigh;
import org.checkerframework.checker.index.qual.LTEqLengthOf;
import org.checkerframework.checker.index.qual.LTLengthOf;
=======
import org.checkerframework.checker.index.qual.IndexOrHigh;
>>>>>>> 666ff9c5
import org.checkerframework.common.value.qual.MinLen;

/**
 * <p>Utility reflection methods focused on {@link Method}s, originally from Commons BeanUtils.
 * Differences from the BeanUtils version may be noted, especially where similar functionality
 * already existed within Lang.
 * </p>
 *
 * <h2>Known Limitations</h2>
 * <h3>Accessing Public Methods In A Default Access Superclass</h3>
 * <p>There is an issue when invoking {@code public} methods contained in a default access superclass on JREs prior to 1.4.
 * Reflection locates these methods fine and correctly assigns them as {@code public}.
 * However, an {@link IllegalAccessException} is thrown if the method is invoked.</p>
 *
 * <p>{@link MethodUtils} contains a workaround for this situation.
 * It will attempt to call {@link java.lang.reflect.AccessibleObject#setAccessible(boolean)} on this method.
 * If this call succeeds, then the method can be invoked as normal.
 * This call will only succeed when the application has sufficient security privileges.
 * If this call fails then the method may fail.</p>
 *
 * @since 2.5
 */
public class MethodUtils {

    /**
     * <p>{@link MethodUtils} instances should NOT be constructed in standard programming.
     * Instead, the class should be used as
     * {@code MethodUtils.getAccessibleMethod(method)}.</p>
     *
     * <p>This constructor is {@code public} to permit tools that require a JavaBean
     * instance to operate.</p>
     */
    public MethodUtils() {
        super();
    }

    /**
     * <p>Invokes a named method without parameters.</p>
     *
     * <p>This method delegates the method search to {@link #getMatchingAccessibleMethod(Class, String, Class[])}.</p>
     *
     * <p>This is a convenient wrapper for
     * {@link #invokeMethod(Object object, String methodName, Object[] args, Class[] parameterTypes)}.
     * </p>
     *
     * @param object invoke method on this object
     * @param methodName get method with this name
     * @return The value returned by the invoked method
     *
     * @throws NoSuchMethodException if there is no such accessible method
     * @throws InvocationTargetException wraps an exception thrown by the method invoked
     * @throws IllegalAccessException if the requested method is not accessible via reflection
     *
     *  @since 3.4
     */
    public static Object invokeMethod(final Object object, final String methodName) throws NoSuchMethodException,
            IllegalAccessException, InvocationTargetException {
        return invokeMethod(object, methodName, ArrayUtils.EMPTY_OBJECT_ARRAY, null);
    }

    /**
     * <p>Invokes a named method without parameters.</p>
     *
     * <p>This is a convenient wrapper for
     * {@link #invokeMethod(Object object, boolean forceAccess, String methodName, Object[] args, Class[] parameterTypes)}.
     * </p>
     *
     * @param object invoke method on this object
     * @param forceAccess force access to invoke method even if it's not accessible
     * @param methodName get method with this name
     * @return The value returned by the invoked method
     *
     * @throws NoSuchMethodException if there is no such accessible method
     * @throws InvocationTargetException wraps an exception thrown by the method invoked
     * @throws IllegalAccessException if the requested method is not accessible via reflection
     *
     * @since 3.5
     */
    public static Object invokeMethod(final Object object, final boolean forceAccess, final String methodName)
            throws NoSuchMethodException, IllegalAccessException, InvocationTargetException {
        return invokeMethod(object, forceAccess, methodName, ArrayUtils.EMPTY_OBJECT_ARRAY, null);
    }

    /**
     * <p>Invokes a named method whose parameter type matches the object type.</p>
     *
     * <p>This method delegates the method search to {@link #getMatchingAccessibleMethod(Class, String, Class[])}.</p>
     *
     * <p>This method supports calls to methods taking primitive parameters
     * via passing in wrapping classes. So, for example, a {@code Boolean} object
     * would match a {@code boolean} primitive.</p>
     *
     * <p>This is a convenient wrapper for
     * {@link #invokeMethod(Object object, String methodName, Object[] args, Class[] parameterTypes)}.
     * </p>
     *
     * @param object invoke method on this object
     * @param methodName get method with this name
     * @param args use these arguments - treat null as empty array
     * @return The value returned by the invoked method
     *
     * @throws NoSuchMethodException if there is no such accessible method
     * @throws InvocationTargetException wraps an exception thrown by the method invoked
     * @throws IllegalAccessException if the requested method is not accessible via reflection
     */
    public static Object invokeMethod(final Object object, final String methodName,
            Object... args) throws NoSuchMethodException,
            IllegalAccessException, InvocationTargetException {
        args = ArrayUtils.nullToEmpty(args);
        final Class<?>[] parameterTypes = ClassUtils.toClass(args);
        return invokeMethod(object, methodName, args, parameterTypes);
    }

    /**
     * <p>Invokes a named method whose parameter type matches the object type.</p>
     *
     * <p>This method supports calls to methods taking primitive parameters
     * via passing in wrapping classes. So, for example, a {@code Boolean} object
     * would match a {@code boolean} primitive.</p>
     *
     * <p>This is a convenient wrapper for
     * {@link #invokeMethod(Object object, boolean forceAccess, String methodName, Object[] args, Class[] parameterTypes)}.
     * </p>
     *
     * @param object invoke method on this object
     * @param forceAccess force access to invoke method even if it's not accessible
     * @param methodName get method with this name
     * @param args use these arguments - treat null as empty array
     * @return The value returned by the invoked method
     *
     * @throws NoSuchMethodException if there is no such accessible method
     * @throws InvocationTargetException wraps an exception thrown by the method invoked
     * @throws IllegalAccessException if the requested method is not accessible via reflection
     *
     * @since 3.5
     */
    public static Object invokeMethod(final Object object, final boolean forceAccess, final String methodName,
            Object... args) throws NoSuchMethodException,
            IllegalAccessException, InvocationTargetException {
        args = ArrayUtils.nullToEmpty(args);
        final Class<?>[] parameterTypes = ClassUtils.toClass(args);
        return invokeMethod(object, forceAccess, methodName, args, parameterTypes);
    }

    /**
     * <p>Invokes a named method whose parameter type matches the object type.</p>
     *
     * <p>This method supports calls to methods taking primitive parameters
     * via passing in wrapping classes. So, for example, a {@code Boolean} object
     * would match a {@code boolean} primitive.</p>
     *
     * @param object invoke method on this object
     * @param forceAccess force access to invoke method even if it's not accessible
     * @param methodName get method with this name
     * @param args use these arguments - treat null as empty array
     * @param parameterTypes match these parameters - treat null as empty array
     * @return The value returned by the invoked method
     *
     * @throws NoSuchMethodException if there is no such accessible method
     * @throws InvocationTargetException wraps an exception thrown by the method invoked
     * @throws IllegalAccessException if the requested method is not accessible via reflection
     * @since 3.5
     */
    public static Object invokeMethod(final Object object, final boolean forceAccess, final String methodName,
            Object[] args, Class<?>[] parameterTypes)
            throws NoSuchMethodException, IllegalAccessException, InvocationTargetException {
        parameterTypes = ArrayUtils.nullToEmpty(parameterTypes);
        args = ArrayUtils.nullToEmpty(args);

        final String messagePrefix;
        Method method = null;

        if (forceAccess) {
            messagePrefix = "No such method: ";
            method = getMatchingMethod(object.getClass(),
                    methodName, parameterTypes);
            if (method != null && !method.isAccessible()) {
                method.setAccessible(true);
            }
        } else {
            messagePrefix = "No such accessible method: ";
            method = getMatchingAccessibleMethod(object.getClass(),
                    methodName, parameterTypes);
        }

        if (method == null) {
            throw new NoSuchMethodException(messagePrefix
                    + methodName + "() on object: "
                    + object.getClass().getName());
        }
        args = toVarArgs(method, args);

        return method.invoke(object, args);
    }

    /**
     * <p>Invokes a named method whose parameter type matches the object type.</p>
     *
     * <p>This method delegates the method search to {@link #getMatchingAccessibleMethod(Class, String, Class[])}.</p>
     *
     * <p>This method supports calls to methods taking primitive parameters
     * via passing in wrapping classes. So, for example, a {@code Boolean} object
     * would match a {@code boolean} primitive.</p>
     *
     * @param object invoke method on this object
     * @param methodName get method with this name
     * @param args use these arguments - treat null as empty array
     * @param parameterTypes match these parameters - treat null as empty array
     * @return The value returned by the invoked method
     *
     * @throws NoSuchMethodException if there is no such accessible method
     * @throws InvocationTargetException wraps an exception thrown by the method invoked
     * @throws IllegalAccessException if the requested method is not accessible via reflection
     */
    public static Object invokeMethod(final Object object, final String methodName,
            final Object[] args, final Class<?>[] parameterTypes)
            throws NoSuchMethodException, IllegalAccessException,
            InvocationTargetException {
        return invokeMethod(object, false, methodName, args, parameterTypes);
    }

    /**
     * <p>Invokes a method whose parameter types match exactly the object
     * types.</p>
     *
     * <p>This uses reflection to invoke the method obtained from a call to
     * {@link #getAccessibleMethod}(Class, String, Class[])}.</p>
     *
     * @param object invoke method on this object
     * @param methodName get method with this name
     * @return The value returned by the invoked method
     *
     * @throws NoSuchMethodException if there is no such accessible method
     * @throws InvocationTargetException wraps an exception thrown by the
     *  method invoked
     * @throws IllegalAccessException if the requested method is not accessible
     *  via reflection
     *
     * @since 3.4
     */
    public static Object invokeExactMethod(final Object object, final String methodName) throws NoSuchMethodException,
            IllegalAccessException, InvocationTargetException {
        return invokeExactMethod(object, methodName, ArrayUtils.EMPTY_OBJECT_ARRAY, null);
    }

    /**
     * <p>Invokes a method with no parameters.</p>
     *
     * <p>This uses reflection to invoke the method obtained from a call to
     * {@link #getAccessibleMethod}(Class, String, Class[])}.</p>
     *
     * @param object invoke method on this object
     * @param methodName get method with this name
     * @param args use these arguments - treat null as empty array
     * @return The value returned by the invoked method
     *
     * @throws NoSuchMethodException if there is no such accessible method
     * @throws InvocationTargetException wraps an exception thrown by the
     *  method invoked
     * @throws IllegalAccessException if the requested method is not accessible
     *  via reflection
     */
    public static Object invokeExactMethod(final Object object, final String methodName,
            Object... args) throws NoSuchMethodException,
            IllegalAccessException, InvocationTargetException {
        args = ArrayUtils.nullToEmpty(args);
        final Class<?>[] parameterTypes = ClassUtils.toClass(args);
        return invokeExactMethod(object, methodName, args, parameterTypes);
    }

    /**
     * <p>Invokes a method whose parameter types match exactly the parameter
     * types given.</p>
     *
     * <p>This uses reflection to invoke the method obtained from a call to
     * {@link #getAccessibleMethod(Class, String, Class[])}.</p>
     *
     * @param object invoke method on this object
     * @param methodName get method with this name
     * @param args use these arguments - treat null as empty array
     * @param parameterTypes match these parameters - treat {@code null} as empty array
     * @return The value returned by the invoked method
     *
     * @throws NoSuchMethodException if there is no such accessible method
     * @throws InvocationTargetException wraps an exception thrown by the
     *  method invoked
     * @throws IllegalAccessException if the requested method is not accessible
     *  via reflection
     */
    public static Object invokeExactMethod(final Object object, final String methodName,
            Object[] args, Class<?>[] parameterTypes)
            throws NoSuchMethodException, IllegalAccessException,
            InvocationTargetException {
        args = ArrayUtils.nullToEmpty(args);
        parameterTypes = ArrayUtils.nullToEmpty(parameterTypes);
        final Method method = getAccessibleMethod(object.getClass(), methodName,
                parameterTypes);
        if (method == null) {
            throw new NoSuchMethodException("No such accessible method: "
                    + methodName + "() on object: "
                    + object.getClass().getName());
        }
        return method.invoke(object, args);
    }

    /**
     * <p>Invokes a {@code static} method whose parameter types match exactly the parameter
     * types given.</p>
     *
     * <p>This uses reflection to invoke the method obtained from a call to
     * {@link #getAccessibleMethod(Class, String, Class[])}.</p>
     *
     * @param cls invoke static method on this class
     * @param methodName get method with this name
     * @param args use these arguments - treat {@code null} as empty array
     * @param parameterTypes match these parameters - treat {@code null} as empty array
     * @return The value returned by the invoked method
     *
     * @throws NoSuchMethodException if there is no such accessible method
     * @throws InvocationTargetException wraps an exception thrown by the
     *  method invoked
     * @throws IllegalAccessException if the requested method is not accessible
     *  via reflection
     */
    public static Object invokeExactStaticMethod(final Class<?> cls, final String methodName,
            Object[] args, Class<?>[] parameterTypes)
            throws NoSuchMethodException, IllegalAccessException,
            InvocationTargetException {
        args = ArrayUtils.nullToEmpty(args);
        parameterTypes = ArrayUtils.nullToEmpty(parameterTypes);
        final Method method = getAccessibleMethod(cls, methodName, parameterTypes);
        if (method == null) {
            throw new NoSuchMethodException("No such accessible method: "
                    + methodName + "() on class: " + cls.getName());
        }
        return method.invoke(null, args);
    }

    /**
     * <p>Invokes a named {@code static} method whose parameter type matches the object type.</p>
     *
     * <p>This method delegates the method search to {@link #getMatchingAccessibleMethod(Class, String, Class[])}.</p>
     *
     * <p>This method supports calls to methods taking primitive parameters
     * via passing in wrapping classes. So, for example, a {@code Boolean} class
     * would match a {@code boolean} primitive.</p>
     *
     * <p>This is a convenient wrapper for
     * {@link #invokeStaticMethod(Class, String, Object[], Class[])}.
     * </p>
     *
     * @param cls invoke static method on this class
     * @param methodName get method with this name
     * @param args use these arguments - treat {@code null} as empty array
     * @return The value returned by the invoked method
     *
     * @throws NoSuchMethodException if there is no such accessible method
     * @throws InvocationTargetException wraps an exception thrown by the
     *  method invoked
     * @throws IllegalAccessException if the requested method is not accessible
     *  via reflection
     */
    public static Object invokeStaticMethod(final Class<?> cls, final String methodName,
            Object... args) throws NoSuchMethodException,
            IllegalAccessException, InvocationTargetException {
        args = ArrayUtils.nullToEmpty(args);
        final Class<?>[] parameterTypes = ClassUtils.toClass(args);
        return invokeStaticMethod(cls, methodName, args, parameterTypes);
    }

    /**
     * <p>Invokes a named {@code static} method whose parameter type matches the object type.</p>
     *
     * <p>This method delegates the method search to {@link #getMatchingAccessibleMethod(Class, String, Class[])}.</p>
     *
     * <p>This method supports calls to methods taking primitive parameters
     * via passing in wrapping classes. So, for example, a {@code Boolean} class
     * would match a {@code boolean} primitive.</p>
     *
     *
     * @param cls invoke static method on this class
     * @param methodName get method with this name
     * @param args use these arguments - treat {@code null} as empty array
     * @param parameterTypes match these parameters - treat {@code null} as empty array
     * @return The value returned by the invoked method
     *
     * @throws NoSuchMethodException if there is no such accessible method
     * @throws InvocationTargetException wraps an exception thrown by the
     *  method invoked
     * @throws IllegalAccessException if the requested method is not accessible
     *  via reflection
     */
    public static Object invokeStaticMethod(final Class<?> cls, final String methodName,
            Object[] args, Class<?>[] parameterTypes)
            throws NoSuchMethodException, IllegalAccessException,
            InvocationTargetException {
        args = ArrayUtils.nullToEmpty(args);
        parameterTypes = ArrayUtils.nullToEmpty(parameterTypes);
        final Method method = getMatchingAccessibleMethod(cls, methodName,
                parameterTypes);
        if (method == null) {
            throw new NoSuchMethodException("No such accessible method: "
                    + methodName + "() on class: " + cls.getName());
        }
        args = toVarArgs(method, args);
        return method.invoke(null, args);
    }

<<<<<<< HEAD
    @SuppressWarnings({"value:assignment.type.incompatible", "argument.type.incompatible"}) // isVarArgs() => args and methodParameterTypes have at lease 1 element
=======
    @SuppressWarnings({"value:assignment.type.incompatible"}) // isVarArgs() => args and methodParameterTypes have at lease 1 element
>>>>>>> 666ff9c5
    private static Object[] toVarArgs(final Method method, Object[] args) {
        if (method.isVarArgs()) {
            final Class<?> @MinLen(1) [] methodParameterTypes = method.getParameterTypes();
            args = getVarArgs(args, methodParameterTypes);
        }
        return args;
    }

    /**
     * <p>Given an arguments array passed to a varargs method, return an array of arguments in the canonical form,
     * i.e. an array with the declared number of parameters, and whose last parameter is an array of the varargs type.
     * </p>
     *
     * @param args the array of arguments passed to the varags method
     * @param methodParameterTypes the declared array of method parameter types
     * @return an array of the variadic arguments passed to the method
     * @since 3.5
     */
    @SuppressWarnings({"index:assignment.type.incompatible", "index:argument.type.incompatible"})/*
<<<<<<< HEAD
    #1: args.length > methodParameterTypes.length
    #2: varArgLength -> no. of componenets to be copied, varArgLength <= args.length and varArgsArray.length, hence valid argument
    */
    static Object[] getVarArgs(final Object @MinLen(1) [] args, final Class<?> @LTEqLengthOf("#1") @MinLen(1) [] methodParameterTypes) {
=======
    #1: methodParameterTypes.length <= args.length + 1 as according to the definition, this method returns an array with the declared number of parameters with the last parameter an array of varargs type
    #2: varArgLength = args.length -(methodParameterTypes.length - 1), by the relation in #1, varArgLength is @NonNegative
    */
    static Object[] getVarArgs(final Object @MinLen(1) [] args, final Class<?> @MinLen(1) [] methodParameterTypes) {
>>>>>>> 666ff9c5
        if (args.length == methodParameterTypes.length
                && args[args.length - 1].getClass().equals(methodParameterTypes[methodParameterTypes.length - 1])) {
            // The args array is already in the canonical form for the method.
            return args;
        }

        // Construct a new array matching the method's declared parameter types.
        final Object[] newArgs = new Object[methodParameterTypes.length];

        // Copy the normal (non-varargs) parameters
        System.arraycopy(args, 0, newArgs, 0, methodParameterTypes.length - 1); // #1

        // Construct a new array for the variadic parameters
        final Class<?> varArgComponentType = methodParameterTypes[methodParameterTypes.length - 1].getComponentType();
        final @LTLengthOf(value={"args"}, offset={"methodParameterTypes.length - 1"}) @Positive int varArgLength = args.length - methodParameterTypes.length + 1;  // #1

        Object varArgsArray = Array.newInstance(ClassUtils.primitiveToWrapper(varArgComponentType), varArgLength); // #2
        // Copy the variadic arguments into the varargs array.
        System.arraycopy(args, methodParameterTypes.length - 1, varArgsArray, 0, varArgLength); // #2

        if (varArgComponentType.isPrimitive()) {
            // unbox from wrapper type to primitive type
            varArgsArray = ArrayUtils.toPrimitive(varArgsArray);
        }

        // Store the varargs array in the last position of the array to return
        newArgs[methodParameterTypes.length - 1] = varArgsArray;

        // Return the canonical varargs array.
        return newArgs;
    }

    /**
     * <p>Invokes a {@code static} method whose parameter types match exactly the object
     * types.</p>
     *
     * <p>This uses reflection to invoke the method obtained from a call to
     * {@link #getAccessibleMethod(Class, String, Class[])}.</p>
     *
     * @param cls invoke static method on this class
     * @param methodName get method with this name
     * @param args use these arguments - treat {@code null} as empty array
     * @return The value returned by the invoked method
     *
     * @throws NoSuchMethodException if there is no such accessible method
     * @throws InvocationTargetException wraps an exception thrown by the
     *  method invoked
     * @throws IllegalAccessException if the requested method is not accessible
     *  via reflection
     */
    public static Object invokeExactStaticMethod(final Class<?> cls, final String methodName,
            Object... args) throws NoSuchMethodException,
            IllegalAccessException, InvocationTargetException {
        args = ArrayUtils.nullToEmpty(args);
        final Class<?>[] parameterTypes = ClassUtils.toClass(args);
        return invokeExactStaticMethod(cls, methodName, args, parameterTypes);
    }

    /**
     * <p>Returns an accessible method (that is, one that can be invoked via
     * reflection) with given name and parameters. If no such method
     * can be found, return {@code null}.
     * This is just a convenience wrapper for
     * {@link #getAccessibleMethod(Method)}.</p>
     *
     * @param cls get method from this class
     * @param methodName get method with this name
     * @param parameterTypes with these parameters types
     * @return The accessible method
     */
    public static Method getAccessibleMethod(final Class<?> cls, final String methodName,
            final Class<?>... parameterTypes) {
        try {
            return getAccessibleMethod(cls.getMethod(methodName,
                    parameterTypes));
        } catch (final NoSuchMethodException e) {
            return null;
        }
    }

    /**
     * <p>Returns an accessible method (that is, one that can be invoked via
     * reflection) that implements the specified Method. If no such method
     * can be found, return {@code null}.</p>
     *
     * @param method The method that we wish to call
     * @return The accessible method
     */
    public static Method getAccessibleMethod(Method method) {
        if (!MemberUtils.isAccessible(method)) {
            return null;
        }
        // If the declaring class is public, we are done
        final Class<?> cls = method.getDeclaringClass();
        if (Modifier.isPublic(cls.getModifiers())) {
            return method;
        }
        final String methodName = method.getName();
        final Class<?>[] parameterTypes = method.getParameterTypes();

        // Check the implemented interfaces and subinterfaces
        method = getAccessibleMethodFromInterfaceNest(cls, methodName,
                parameterTypes);

        // Check the superclass chain
        if (method == null) {
            method = getAccessibleMethodFromSuperclass(cls, methodName,
                    parameterTypes);
        }
        return method;
    }

    /**
     * <p>Returns an accessible method (that is, one that can be invoked via
     * reflection) by scanning through the superclasses. If no such method
     * can be found, return {@code null}.</p>
     *
     * @param cls Class to be checked
     * @param methodName Method name of the method we wish to call
     * @param parameterTypes The parameter type signatures
     * @return the accessible method or {@code null} if not found
     */
    private static Method getAccessibleMethodFromSuperclass(final Class<?> cls,
            final String methodName, final Class<?>... parameterTypes) {
        Class<?> parentClass = cls.getSuperclass();
        while (parentClass != null) {
            if (Modifier.isPublic(parentClass.getModifiers())) {
                try {
                    return parentClass.getMethod(methodName, parameterTypes);
                } catch (final NoSuchMethodException e) {
                    return null;
                }
            }
            parentClass = parentClass.getSuperclass();
        }
        return null;
    }

    /**
     * <p>Returns an accessible method (that is, one that can be invoked via
     * reflection) that implements the specified method, by scanning through
     * all implemented interfaces and subinterfaces. If no such method
     * can be found, return {@code null}.</p>
     *
     * <p>There isn't any good reason why this method must be {@code private}.
     * It is because there doesn't seem any reason why other classes should
     * call this rather than the higher level methods.</p>
     *
     * @param cls Parent class for the interfaces to be checked
     * @param methodName Method name of the method we wish to call
     * @param parameterTypes The parameter type signatures
     * @return the accessible method or {@code null} if not found
     */
    private static Method getAccessibleMethodFromInterfaceNest(Class<?> cls,
            final String methodName, final Class<?>... parameterTypes) {
        // Search up the superclass chain
        for (; cls != null; cls = cls.getSuperclass()) {

            // Check the implemented interfaces of the parent class
            final Class<?>[] interfaces = cls.getInterfaces();
            for (final Class<?> anInterface : interfaces) {
                // Is this interface public?
                if (!Modifier.isPublic(anInterface.getModifiers())) {
                    continue;
                }
                // Does the method exist on this interface?
                try {
                    return anInterface.getDeclaredMethod(methodName,
                            parameterTypes);
                } catch (final NoSuchMethodException e) { // NOPMD
                    /*
                     * Swallow, if no method is found after the loop then this
                     * method returns null.
                     */
                }
                // Recursively check our parent interfaces
                final Method method = getAccessibleMethodFromInterfaceNest(anInterface,
                        methodName, parameterTypes);
                if (method != null) {
                    return method;
                }
            }
        }
        return null;
    }

    /**
     * <p>Finds an accessible method that matches the given name and has compatible parameters.
     * Compatible parameters mean that every method parameter is assignable from
     * the given parameters.
     * In other words, it finds a method with the given name
     * that will take the parameters given.</p>
     *
     * <p>This method is used by
     * {@link
     * #invokeMethod(Object object, String methodName, Object[] args, Class[] parameterTypes)}.
     * </p>
     *
     * <p>This method can match primitive parameter by passing in wrapper classes.
     * For example, a {@code Boolean} will match a primitive {@code boolean}
     * parameter.
     * </p>
     *
     * @param cls find method in this class
     * @param methodName find method with this name
     * @param parameterTypes find method with most compatible parameters
     * @return The accessible method
     */
    public static Method getMatchingAccessibleMethod(final Class<?> cls,
            final String methodName, final Class<?>... parameterTypes) {
        try {
            final Method method = cls.getMethod(methodName, parameterTypes);
            MemberUtils.setAccessibleWorkaround(method);
            return method;
        } catch (final NoSuchMethodException e) { // NOPMD - Swallow the exception
        }
        // search through all methods
        Method bestMatch = null;
        final Method[] methods = cls.getMethods();
        for (final Method method : methods) {
            // compare name and parameters
            if (method.getName().equals(methodName) &&
                    MemberUtils.isMatchingMethod(method, parameterTypes)) {
                // get accessible version of method
                final Method accessibleMethod = getAccessibleMethod(method);
                if (accessibleMethod != null && (bestMatch == null || MemberUtils.compareMethodFit(
                            accessibleMethod,
                            bestMatch,
                            parameterTypes) < 0)) {
                    bestMatch = accessibleMethod;
                }
            }
        }
        if (bestMatch != null) {
            MemberUtils.setAccessibleWorkaround(bestMatch);
        }

        Class<?>[] bestMatch_getParameterTypes = bestMatch == null ? null : bestMatch.getParameterTypes();

        if (bestMatch != null && bestMatch.isVarArgs() && bestMatch_getParameterTypes.length > 0 && parameterTypes.length > 0) {
            final Class<?> @MinLen(1) [] methodParameterTypes = bestMatch_getParameterTypes;
            final Class<?> methodParameterComponentType = methodParameterTypes[methodParameterTypes.length - 1].getComponentType();
            final String methodParameterComponentTypeName = ClassUtils.primitiveToWrapper(methodParameterComponentType).getName();
            final String parameterTypeName = parameterTypes[parameterTypes.length - 1].getName();
            final String parameterTypeSuperClassName = parameterTypes[parameterTypes.length - 1].getSuperclass().getName();

            if (!methodParameterComponentTypeName.equals(parameterTypeName)
                    && !methodParameterComponentTypeName.equals(parameterTypeSuperClassName)) {
                return null;
            }
        }

        return bestMatch;
    }

    /**
     * <p>Retrieves a method whether or not it's accessible. If no such method
     * can be found, return {@code null}.</p>
     * @param cls The class that will be subjected to the method search
     * @param methodName The method that we wish to call
     * @param parameterTypes Argument class types
     * @return The method
     *
     * @since 3.5
     */
    public static Method getMatchingMethod(final Class<?> cls, final String methodName,
            final Class<?>... parameterTypes) {
        Validate.notNull(cls, "Null class not allowed.");
        Validate.notEmpty(methodName, "Null or blank methodName not allowed.");

        // Address methods in superclasses
        Method[] methodArray = cls.getDeclaredMethods();
        final List<Class<?>> superclassList = ClassUtils.getAllSuperclasses(cls);
        for (final Class<?> klass : superclassList) {
            methodArray = ArrayUtils.addAll(methodArray, klass.getDeclaredMethods());
        }

        Method inexactMatch = null;
        for (final Method method : methodArray) {
            if (methodName.equals(method.getName()) &&
                    Objects.deepEquals(parameterTypes, method.getParameterTypes())) {
                return method;
            } else if (methodName.equals(method.getName()) &&
                    ClassUtils.isAssignable(parameterTypes, method.getParameterTypes(), true)) {
                if (inexactMatch == null) {
                    inexactMatch = method;
                } else if (distance(parameterTypes, method.getParameterTypes())
                        < distance(parameterTypes, inexactMatch.getParameterTypes())) {
                    inexactMatch = method;
                }
            }

        }
        return inexactMatch;
    }

    /**
     * <p>Returns the aggregate number of inheritance hops between assignable argument class types.  Returns -1
     * if the arguments aren't assignable.  Fills a specific purpose for getMatchingMethod and is not generalized.</p>
     * @param classArray
     * @param toClassArray
     * @return the aggregate number of inheritance hops between assignable argument class types.
     */
    @SuppressWarnings({"index:compound.assignment.type.incompatible", "index:array.access.unsafe.high"}) // #3: ClassUtils.isAssignable() => toClassArray.length = classArray.length, hence offset is @IndexOrHigh("toClassArray") as well and offset < classArray.length and toClassArray.length inside the loop
    private static int distance(final Class<?>[] classArray, final Class<?>[] toClassArray) {
        int answer = 0;

        // ClassUtils.isAssignable(classArray, toClassArray, true) ensures classArray.length = toClassArray.length
        if (!ClassUtils.isAssignable(classArray, toClassArray, true)) {
            return -1;
        }
        for (@IndexOrHigh({"classArray", "toClassArray"}) int offset = 0; offset < classArray.length; offset++) { // #3
            // Note InheritanceUtils.distance() uses different scoring system.
            if (classArray[offset].equals(toClassArray[offset])) { // offset < classArray.length
                continue;
            } else if (ClassUtils.isAssignable(classArray[offset], toClassArray[offset], true) // offset < classArray.length and toClassArray.length
                    && !ClassUtils.isAssignable(classArray[offset], toClassArray[offset], false)) { // offset < classArray.length and toClassArray.length
                answer++;
            } else {
                answer = answer + 2;
            }
        }

        return answer;
    }

    /**
     * Get the hierarchy of overridden methods down to {@code result} respecting generics.
     * @param method lowest to consider
     * @param interfacesBehavior whether to search interfaces, {@code null} {@code implies} false
     * @return Set&lt;Method&gt; in ascending order from sub- to superclass
     * @throws NullPointerException if the specified method is {@code null}
     * @since 3.2
     */
<<<<<<< HEAD
    @SuppressWarnings({"index:compound.assignment.type.incompatible", "index:array.access.unsafe.high"}) /*
    #4: getGenericParameterTypes() returns an array of Types that represent the formal parameter types of the method object, hence all instances of a class will have the same length of the array returned,
    hence,  method.getGenericParameterTypes().length =  m.getGenericParameterTypes().length = parameterTypes.length and i < parameterTypes.length inside the loop
    */
=======
    @SuppressWarnings({"index:compound.assignment.type.incompatible", "index:array.access.unsafe.high"}) // #4: getGenericParameterTypes() returns an array of Types that represent the formal parameter types of the method object, hence all instances of a class will have the same length of the array returned, hence,  method.getGenericParameterTypes().length =  m.getGenericParameterTypes().length = parameterTypes.length and i < parameterTypes.length inside the loop
>>>>>>> 666ff9c5
    public static Set<Method> getOverrideHierarchy(final Method method, final Interfaces interfacesBehavior) {
        Validate.notNull(method);
        final Set<Method> result = new LinkedHashSet<>();
        result.add(method);

        final Class<?>[] parameterTypes = method.getParameterTypes();

        final Class<?> declaringClass = method.getDeclaringClass();

        final Iterator<Class<?>> hierarchy = ClassUtils.hierarchy(declaringClass, interfacesBehavior).iterator();
        //skip the declaring class :P
        hierarchy.next();
        hierarchyTraversal: while (hierarchy.hasNext()) {
            final Class<?> c = hierarchy.next();
            final Method m = getMatchingAccessibleMethod(c, method.getName(), parameterTypes);
            if (m == null) {
                continue;
            }
            if (Arrays.equals(m.getParameterTypes(), parameterTypes)) {
                // matches without generics
                result.add(m);
                continue;
            }
            // necessary to get arguments every time in the case that we are including interfaces
            final Map<TypeVariable<?>, Type> typeArguments = TypeUtils.getTypeArguments(declaringClass, m.getDeclaringClass());
            for (@IndexOrHigh({"method.getGenericParameterTypes()", "m.getGenericParameterTypes()"}) int i = 0; i < parameterTypes.length; i++) { // #4
                final Type childType = TypeUtils.unrollVariables(typeArguments, method.getGenericParameterTypes()[i]); // i < parameterTypes.length
                final Type parentType = TypeUtils.unrollVariables(typeArguments, m.getGenericParameterTypes()[i]); // i < parameterTypes.length
                if (!TypeUtils.equals(childType, parentType)) {
                    continue hierarchyTraversal;
                }
            }
            result.add(m);
        }
        return result;
    }

    /**
     * Gets all class level public methods of the given class that are annotated with the given annotation.
     * @param cls
     *            the {@link Class} to query
     * @param annotationCls
     *            the {@link java.lang.annotation.Annotation} that must be present on a method to be matched
     * @return an array of Methods (possibly empty).
     * @throws IllegalArgumentException
     *            if the class or annotation are {@code null}
     * @since 3.4
     */
    public static Method[] getMethodsWithAnnotation(final Class<?> cls, final Class<? extends Annotation> annotationCls) {
        return getMethodsWithAnnotation(cls, annotationCls, false, false);
    }

    /**
     * Gets all class level public methods of the given class that are annotated with the given annotation.
     * @param cls
     *            the {@link Class} to query
     * @param annotationCls
     *            the {@link Annotation} that must be present on a method to be matched
     * @return a list of Methods (possibly empty).
     * @throws IllegalArgumentException
     *            if the class or annotation are {@code null}
     * @since 3.4
     */
    public static List<Method> getMethodsListWithAnnotation(final Class<?> cls, final Class<? extends Annotation> annotationCls) {
        return getMethodsListWithAnnotation(cls, annotationCls, false, false);
    }

    /**
     * Gets all methods of the given class that are annotated with the given annotation.
     * @param cls
     *            the {@link Class} to query
     * @param annotationCls
     *            the {@link java.lang.annotation.Annotation} that must be present on a method to be matched
     * @param searchSupers
     *            determines if a lookup in the entire inheritance hierarchy of the given class should be performed
     * @param ignoreAccess
     *            determines if non public methods should be considered
     * @return an array of Methods (possibly empty).
     * @throws IllegalArgumentException
     *            if the class or annotation are {@code null}
     * @since 3.6
     */
    public static Method[] getMethodsWithAnnotation(final Class<?> cls, final Class<? extends Annotation> annotationCls,
                                                    final boolean searchSupers, final boolean ignoreAccess) {
        final List<Method> annotatedMethodsList = getMethodsListWithAnnotation(cls, annotationCls, searchSupers,
                ignoreAccess);
        return annotatedMethodsList.toArray(new Method[annotatedMethodsList.size()]);
    }

    /**
     * Gets all methods of the given class that are annotated with the given annotation.
     * @param cls
     *            the {@link Class} to query
     * @param annotationCls
     *            the {@link Annotation} that must be present on a method to be matched
     * @param searchSupers
     *            determines if a lookup in the entire inheritance hierarchy of the given class should be performed
     * @param ignoreAccess
     *            determines if non public methods should be considered
     * @return a list of Methods (possibly empty).
     * @throws IllegalArgumentException
     *            if the class or annotation are {@code null}
     * @since 3.6
     */
    public static List<Method> getMethodsListWithAnnotation(final Class<?> cls,
                                                            final Class<? extends Annotation> annotationCls,
                                                            final boolean searchSupers, final boolean ignoreAccess) {

        Validate.isTrue(cls != null, "The class must not be null");
        Validate.isTrue(annotationCls != null, "The annotation class must not be null");
        final List<Class<?>> classes = (searchSupers ? getAllSuperclassesAndInterfaces(cls)
                : new ArrayList<>());
        classes.add(0, cls);
        final List<Method> annotatedMethods = new ArrayList<>();
        for (final Class<?> acls : classes) {
            final Method[] methods = (ignoreAccess ? acls.getDeclaredMethods() : acls.getMethods());
            for (final Method method : methods) {
                if (method.getAnnotation(annotationCls) != null) {
                    annotatedMethods.add(method);
                }
            }
        }
        return annotatedMethods;
    }

    /**
     * <p>Gets the annotation object with the given annotation type that is present on the given method
     * or optionally on any equivalent method in super classes and interfaces. Returns null if the annotation
     * type was not present.</p>
     *
     * <p>Stops searching for an annotation once the first annotation of the specified type has been
     * found. Additional annotations of the specified type will be silently ignored.</p>
     * @param <A>
     *            the annotation type
     * @param method
     *            the {@link Method} to query
     * @param annotationCls
     *            the {@link Annotation} to check if is present on the method
     * @param searchSupers
     *            determines if a lookup in the entire inheritance hierarchy of the given class is performed
     *            if the annotation was not directly present
     * @param ignoreAccess
     *            determines if underlying method has to be accessible
     * @return the first matching annotation, or {@code null} if not found
     * @throws IllegalArgumentException
     *            if the method or annotation are {@code null}
     * @since 3.6
     */
    public static <A extends Annotation> A getAnnotation(final Method method, final Class<A> annotationCls,
                                                         final boolean searchSupers, final boolean ignoreAccess) {

        Validate.isTrue(method != null, "The method must not be null");
        Validate.isTrue(annotationCls != null, "The annotation class must not be null");
        if (!ignoreAccess && !MemberUtils.isAccessible(method)) {
            return null;
        }

        A annotation = method.getAnnotation(annotationCls);

        if (annotation == null && searchSupers) {
            final Class<?> mcls = method.getDeclaringClass();
            final List<Class<?>> classes = getAllSuperclassesAndInterfaces(mcls);
            for (final Class<?> acls : classes) {
                Method equivalentMethod;
                try {
                    equivalentMethod = (ignoreAccess ? acls.getDeclaredMethod(method.getName(), method.getParameterTypes())
                            : acls.getMethod(method.getName(), method.getParameterTypes()));
                } catch (final NoSuchMethodException e) {
                    // if not found, just keep searching
                    continue;
                }
                annotation = equivalentMethod.getAnnotation(annotationCls);
                if (annotation != null) {
                    break;
                }
            }
        }

        return annotation;
    }

    /**
     * <p>Gets a combination of {@link ClassUtils#getAllSuperclasses}(Class)} and
     * {@link ClassUtils#getAllInterfaces}(Class)}, one from superclasses, one
     * from interfaces, and so on in a breadth first way.</p>
     *
     * @param cls  the class to look up, may be {@code null}
     * @return the combined {@code List} of superclasses and interfaces in order
     * going up from this one
     *  {@code null} if null input
     */
    private static List<Class<?>> getAllSuperclassesAndInterfaces(final Class<?> cls) {
        if (cls == null) {
            return null;
        }

        final List<Class<?>> allSuperClassesAndInterfaces = new ArrayList<>();
        final List<Class<?>> allSuperclasses = ClassUtils.getAllSuperclasses(cls);
        int superClassIndex = 0;
        final List<Class<?>> allInterfaces = ClassUtils.getAllInterfaces(cls);
        int interfaceIndex = 0;
        while (interfaceIndex < allInterfaces.size() ||
                superClassIndex < allSuperclasses.size()) {
            Class<?> acls;
            if (interfaceIndex >= allInterfaces.size()) {
                acls = allSuperclasses.get(superClassIndex++);
            } else if (superClassIndex >= allSuperclasses.size()) {
                acls = allInterfaces.get(interfaceIndex++);
            } else if (interfaceIndex < superClassIndex) {
                acls = allInterfaces.get(interfaceIndex++);
            } else if (superClassIndex < interfaceIndex) {
                acls = allSuperclasses.get(superClassIndex++);
            } else {
                acls = allInterfaces.get(interfaceIndex++);
            }
            allSuperClassesAndInterfaces.add(acls);
        }
        return allSuperClassesAndInterfaces;
    }
}<|MERGE_RESOLUTION|>--- conflicted
+++ resolved
@@ -37,14 +37,11 @@
 import org.apache.commons.lang3.ClassUtils.Interfaces;
 import org.apache.commons.lang3.Validate;
 
-<<<<<<< HEAD
 import org.checkerframework.checker.index.qual.Positive;
 import org.checkerframework.checker.index.qual.IndexOrHigh;
 import org.checkerframework.checker.index.qual.LTEqLengthOf;
 import org.checkerframework.checker.index.qual.LTLengthOf;
-=======
 import org.checkerframework.checker.index.qual.IndexOrHigh;
->>>>>>> 666ff9c5
 import org.checkerframework.common.value.qual.MinLen;
 
 /**
@@ -453,11 +450,7 @@
         return method.invoke(null, args);
     }
 
-<<<<<<< HEAD
-    @SuppressWarnings({"value:assignment.type.incompatible", "argument.type.incompatible"}) // isVarArgs() => args and methodParameterTypes have at lease 1 element
-=======
     @SuppressWarnings({"value:assignment.type.incompatible"}) // isVarArgs() => args and methodParameterTypes have at lease 1 element
->>>>>>> 666ff9c5
     private static Object[] toVarArgs(final Method method, Object[] args) {
         if (method.isVarArgs()) {
             final Class<?> @MinLen(1) [] methodParameterTypes = method.getParameterTypes();
@@ -477,17 +470,10 @@
      * @since 3.5
      */
     @SuppressWarnings({"index:assignment.type.incompatible", "index:argument.type.incompatible"})/*
-<<<<<<< HEAD
-    #1: args.length > methodParameterTypes.length
-    #2: varArgLength -> no. of componenets to be copied, varArgLength <= args.length and varArgsArray.length, hence valid argument
-    */
-    static Object[] getVarArgs(final Object @MinLen(1) [] args, final Class<?> @LTEqLengthOf("#1") @MinLen(1) [] methodParameterTypes) {
-=======
     #1: methodParameterTypes.length <= args.length + 1 as according to the definition, this method returns an array with the declared number of parameters with the last parameter an array of varargs type
     #2: varArgLength = args.length -(methodParameterTypes.length - 1), by the relation in #1, varArgLength is @NonNegative
     */
     static Object[] getVarArgs(final Object @MinLen(1) [] args, final Class<?> @MinLen(1) [] methodParameterTypes) {
->>>>>>> 666ff9c5
         if (args.length == methodParameterTypes.length
                 && args[args.length - 1].getClass().equals(methodParameterTypes[methodParameterTypes.length - 1])) {
             // The args array is already in the canonical form for the method.
@@ -822,14 +808,10 @@
      * @throws NullPointerException if the specified method is {@code null}
      * @since 3.2
      */
-<<<<<<< HEAD
     @SuppressWarnings({"index:compound.assignment.type.incompatible", "index:array.access.unsafe.high"}) /*
     #4: getGenericParameterTypes() returns an array of Types that represent the formal parameter types of the method object, hence all instances of a class will have the same length of the array returned,
     hence,  method.getGenericParameterTypes().length =  m.getGenericParameterTypes().length = parameterTypes.length and i < parameterTypes.length inside the loop
     */
-=======
-    @SuppressWarnings({"index:compound.assignment.type.incompatible", "index:array.access.unsafe.high"}) // #4: getGenericParameterTypes() returns an array of Types that represent the formal parameter types of the method object, hence all instances of a class will have the same length of the array returned, hence,  method.getGenericParameterTypes().length =  m.getGenericParameterTypes().length = parameterTypes.length and i < parameterTypes.length inside the loop
->>>>>>> 666ff9c5
     public static Set<Method> getOverrideHierarchy(final Method method, final Interfaces interfacesBehavior) {
         Validate.notNull(method);
         final Set<Method> result = new LinkedHashSet<>();
